--- conflicted
+++ resolved
@@ -447,12 +447,8 @@
 func (bproc) ValidateState(block, parent *types.Block, state *state.StateDB, receipts types.Receipts, usedGas *big.Int) error {
 	return nil
 }
-<<<<<<< HEAD
-func (bproc) Process(block *types.Block, statedb *state.StateDB) (types.Receipts, state.Logs, *big.Int, error) {
-=======
 func (bproc) VerifyUncles(block, parent *types.Block) error { return nil }
 func (bproc) Process(block *types.Block, statedb *state.StateDB) (types.Receipts, vm.Logs, *big.Int, error) {
->>>>>>> deaa6b28
 	return nil, nil, nil, nil
 }
 
