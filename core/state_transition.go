// Copyright 2014 The go-ethereum Authors
// This file is part of the go-ethereum library.
//
// The go-ethereum library is free software: you can redistribute it and/or modify
// it under the terms of the GNU Lesser General Public License as published by
// the Free Software Foundation, either version 3 of the License, or
// (at your option) any later version.
//
// The go-ethereum library is distributed in the hope that it will be useful,
// but WITHOUT ANY WARRANTY; without even the implied warranty of
// MERCHANTABILITY or FITNESS FOR A PARTICULAR PURPOSE. See the
// GNU Lesser General Public License for more details.
//
// You should have received a copy of the GNU Lesser General Public License
// along with the go-ethereum library. If not, see <http://www.gnu.org/licenses/>.

package core

import (
	"errors"
	"math"
	"math/big"

	"github.com/ethereumproject/go-ethereum/common"
	"github.com/ethereumproject/go-ethereum/core/vm"
	"github.com/ethereumproject/go-ethereum/logger"
	"github.com/ethereumproject/go-ethereum/logger/glog"
	"github.com/ethereumproject/go-ethereum/params"
)

var (
	errInsufficientBalanceForGas = errors.New("insufficient balance to pay for gas")
)

/*
The State Transitioning Model

A state transition is a change made when a transaction is applied to the current world state
The state transitioning model does all all the necessary work to work out a valid new state root.

1) Nonce handling
2) Pre pay gas
3) Create a new state object if the recipient is \0*32
4) Value transfer
== If contract creation ==
  4a) Attempt to run transaction data
  4b) If valid, use result as code for the new state object
== end ==
5) Run Script section
6) Derive new state root
*/
type StateTransition struct {
	gp         *GasPool
	msg        Message
	gas        uint64
	gasPrice   *big.Int
	initialGas uint64
	value      *big.Int
	data       []byte
	state      vm.StateDB
	evm        *vm.EVM
}

// Message represents a message sent to a contract.
type Message interface {
	From() common.Address
	//FromFrontier() (common.Address, error)
	To() *common.Address

	GasPrice() *big.Int
	Gas() uint64
	Value() *big.Int

	Nonce() uint64
	CheckNonce() bool
	Data() []byte
}

// IntrinsicGas computes the 'intrinsic gas' for a message with the given data.
func IntrinsicGas(data []byte, contractCreation, homestead bool) (uint64, error) {
	// Set the starting gas for the raw transaction
	var gas uint64
	if contractCreation && homestead {
		gas = params.TxGasContractCreation
	} else {
		gas = params.TxGas
	}
	// Bump the required gas by the amount of transactional data
	if len(data) > 0 {
		// Zero and non-zero bytes are priced differently
		var nz uint64
		for _, byt := range data {
			if byt != 0 {
				nz++
			}
		}
		// Make sure we don't exceed uint64 for all data combinations
		if (math.MaxUint64-gas)/params.TxDataNonZeroGas < nz {
			return 0, vm.ErrOutOfGas
		}
		gas += nz * params.TxDataNonZeroGas

		z := uint64(len(data)) - nz
		if (math.MaxUint64-gas)/params.TxDataZeroGas < z {
			return 0, vm.ErrOutOfGas
		}
		gas += z * params.TxDataZeroGas
	}
	return gas, nil
}

// NewStateTransition initialises and returns a new state transition object.
func NewStateTransition(evm *vm.EVM, msg Message, gp *GasPool) *StateTransition {
	return &StateTransition{
		gp:       gp,
		evm:      evm,
		msg:      msg,
		gasPrice: msg.GasPrice(),
		value:    msg.Value(),
		data:     msg.Data(),
		state:    evm.StateDB,
	}
}

// ApplyMessage computes the new state by applying the given message
// against the old state within the environment.
//
// ApplyMessage returns the bytes returned by any EVM execution (if it took place),
// the gas used (which includes gas refunds) and an error if it failed. An error always
// indicates a core error meaning that the message would always fail for that particular
// state and would never be accepted within a block.
<<<<<<< HEAD
func ApplyMessage(evm *vm.EVM, msg Message, gp *GasPool) ([]byte, uint64, bool, error) {
	return NewStateTransition(evm, msg, gp).TransitionDb()
=======
func ApplyMessage(env vm.Environment, msg Message, gp *GasPool) ([]byte, *big.Int, bool, error) {
	st := NewStateTransition(env, msg, gp)

	ret, gasUsed, failed, err := st.TransitionDb()
	return ret, gasUsed, failed, err
>>>>>>> f5ccbff5
}

// to returns the recipient of the message.
func (st *StateTransition) to() common.Address {
	if st.msg == nil || st.msg.To() == nil /* contract creation */ {
		return common.Address{}
	}
	return *st.msg.To()
}

func (st *StateTransition) useGas(amount uint64) error {
	if st.gas < amount {
		return vm.ErrOutOfGas
	}
	st.gas -= amount

	return nil
}

func (st *StateTransition) buyGas() error {
	mgval := new(big.Int).Mul(new(big.Int).SetUint64(st.msg.Gas()), st.gasPrice)
	if st.state.GetBalance(st.msg.From()).Cmp(mgval) < 0 {
		return errInsufficientBalanceForGas
	}
	if err := st.gp.SubGas(st.msg.Gas()); err != nil {
		return err
	}
	st.gas += st.msg.Gas()

	st.initialGas = st.msg.Gas()
	st.state.SubBalance(st.msg.From(), mgval)
	return nil
}

func (st *StateTransition) preCheck() error {
	// Make sure this transaction's nonce is correct.
	if st.msg.CheckNonce() {
		nonce := st.state.GetNonce(st.msg.From())
		if nonce < st.msg.Nonce() {
			return ErrNonceTooHigh
		} else if nonce > st.msg.Nonce() {
			return ErrNonceTooLow
		}
	}
	return st.buyGas()
}

<<<<<<< HEAD
// TransitionDb will transition the state by applying the current message and
// returning the result including the the used gas. It returns an error if it
// failed. An error indicates a consensus issue.
func (st *StateTransition) TransitionDb() (ret []byte, usedGas uint64, failed bool, err error) {
	if err = st.preCheck(); err != nil {
=======
// TransitionDb will move the state by applying the message against the given environment.
func (self *StateTransition) TransitionDb() (ret []byte, gas *big.Int, failed bool, err error) {
	if err = self.preCheck(); err != nil {
>>>>>>> f5ccbff5
		return
	}
	msg := st.msg
	sender := vm.AccountRef(msg.From())
	homestead := st.evm.ChainConfig().IsHomestead(st.evm.BlockNumber)
	contractCreation := msg.To() == nil

	// Pay intrinsic gas
<<<<<<< HEAD
	gas, err := IntrinsicGas(st.data, contractCreation, homestead)
	if err != nil {
		return nil, 0, false, err
	}
	if err = st.useGas(gas); err != nil {
		return nil, 0, false, err
	}

	var (
		evm = st.evm
		// vm errors do not effect consensus and are therefor
		// not assigned to err, except for insufficient balance
		// error.
		vmerr error
	)
	if contractCreation {
		ret, _, st.gas, vmerr = evm.Create(sender, st.data, st.gas, st.value)
	} else {
		// Increment the nonce for the next transaction
		st.state.SetNonce(msg.From(), st.state.GetNonce(sender.Address())+1)
		ret, st.gas, vmerr = evm.Call(sender, st.to(), st.data, st.gas, st.value)
	}
	if vmerr != nil {
		glog.V(logger.Debug).Infoln("VM returned with error", "err", vmerr)
		// The only possible consensus-error would be if there wasn't
		// sufficient balance to make the transfer happen. The first
		// balance transfer may never fail.
		if vmerr == vm.ErrInsufficientBalance {
			return nil, 0, false, vmerr
=======
	if err = self.useGas(IntrinsicGas(self.data, contractCreation, homestead)); err != nil {
		return nil, nil, false, InvalidTxError(err)
	}

	vmenv := self.env
	//var addr common.Address
	var vmerr error
	if contractCreation {
		ret, _, vmerr = vmenv.Create(sender, self.data, self.gas, self.gasPrice, self.value)
		if homestead && vmerr == vm.CodeStoreOutOfGasError {
			self.gas = big.NewInt(0)
		}

		if vmerr != nil {
			glog.V(logger.Core).Infoln("VM create err:", vmerr)
		}
	} else {
		// Increment the nonce for the next transaction
		self.state.SetNonce(sender.Address(), self.state.GetNonce(sender.Address())+1)
		ret, vmerr = vmenv.Call(sender, self.to().Address(), self.data, self.gas, self.gasPrice, self.value)
		if vmerr != nil {
			glog.V(logger.Core).Infoln("VM call err:", vmerr)
>>>>>>> f5ccbff5
		}
	}
	st.refundGas()
	st.state.AddBalance(st.evm.Coinbase, new(big.Int).Mul(new(big.Int).SetUint64(st.gasUsed()), st.gasPrice))

<<<<<<< HEAD
	return ret, st.gasUsed(), vmerr != nil, err
=======
	if vmerr != nil && IsValueTransferErr(vmerr) {
		// if the vmerr was a value transfer error, return immediately
		// transaction receipt status will be set to TxSuccess
		return nil, nil, false, InvalidTxError(vmerr)
	}

	self.refundGas()
	self.state.AddBalance(self.env.Coinbase(), new(big.Int).Mul(self.gasUsed(), self.gasPrice))

	return ret, self.gasUsed(), vmerr != nil, err
>>>>>>> f5ccbff5
}

func (st *StateTransition) refundGas() {
	// Apply refund counter, capped to half of the used gas.
<<<<<<< HEAD
	refund := st.gasUsed() / 2
	if refund > st.state.GetRefund() {
		refund = st.state.GetRefund()
	}
	st.gas += refund

	// Return ETH for remaining gas, exchanged at the original rate.
	remaining := new(big.Int).Mul(new(big.Int).SetUint64(st.gas), st.gasPrice)
	st.state.AddBalance(st.msg.From(), remaining)

=======
	uhalf := remaining.Div(self.gasUsed(), common.Big2)
	refund := common.BigMin(uhalf, self.state.GetRefund())
	self.gas.Add(self.gas, refund)
	self.state.AddBalance(sender.Address(), refund.Mul(refund, self.gasPrice))
>>>>>>> f5ccbff5
	// Also return remaining gas to the block gas counter so it is
	// available for the next transaction.
	st.gp.AddGas(st.gas)
}

// gasUsed returns the amount of gas used up by the state transition.
func (st *StateTransition) gasUsed() uint64 {
	return st.initialGas - st.gas
}<|MERGE_RESOLUTION|>--- conflicted
+++ resolved
@@ -129,16 +129,11 @@
 // the gas used (which includes gas refunds) and an error if it failed. An error always
 // indicates a core error meaning that the message would always fail for that particular
 // state and would never be accepted within a block.
-<<<<<<< HEAD
-func ApplyMessage(evm *vm.EVM, msg Message, gp *GasPool) ([]byte, uint64, bool, error) {
-	return NewStateTransition(evm, msg, gp).TransitionDb()
-=======
 func ApplyMessage(env vm.Environment, msg Message, gp *GasPool) ([]byte, *big.Int, bool, error) {
 	st := NewStateTransition(env, msg, gp)
 
 	ret, gasUsed, failed, err := st.TransitionDb()
 	return ret, gasUsed, failed, err
->>>>>>> f5ccbff5
 }
 
 // to returns the recipient of the message.
@@ -186,17 +181,9 @@
 	return st.buyGas()
 }
 
-<<<<<<< HEAD
-// TransitionDb will transition the state by applying the current message and
-// returning the result including the the used gas. It returns an error if it
-// failed. An error indicates a consensus issue.
-func (st *StateTransition) TransitionDb() (ret []byte, usedGas uint64, failed bool, err error) {
-	if err = st.preCheck(); err != nil {
-=======
 // TransitionDb will move the state by applying the message against the given environment.
 func (self *StateTransition) TransitionDb() (ret []byte, gas *big.Int, failed bool, err error) {
 	if err = self.preCheck(); err != nil {
->>>>>>> f5ccbff5
 		return
 	}
 	msg := st.msg
@@ -205,37 +192,6 @@
 	contractCreation := msg.To() == nil
 
 	// Pay intrinsic gas
-<<<<<<< HEAD
-	gas, err := IntrinsicGas(st.data, contractCreation, homestead)
-	if err != nil {
-		return nil, 0, false, err
-	}
-	if err = st.useGas(gas); err != nil {
-		return nil, 0, false, err
-	}
-
-	var (
-		evm = st.evm
-		// vm errors do not effect consensus and are therefor
-		// not assigned to err, except for insufficient balance
-		// error.
-		vmerr error
-	)
-	if contractCreation {
-		ret, _, st.gas, vmerr = evm.Create(sender, st.data, st.gas, st.value)
-	} else {
-		// Increment the nonce for the next transaction
-		st.state.SetNonce(msg.From(), st.state.GetNonce(sender.Address())+1)
-		ret, st.gas, vmerr = evm.Call(sender, st.to(), st.data, st.gas, st.value)
-	}
-	if vmerr != nil {
-		glog.V(logger.Debug).Infoln("VM returned with error", "err", vmerr)
-		// The only possible consensus-error would be if there wasn't
-		// sufficient balance to make the transfer happen. The first
-		// balance transfer may never fail.
-		if vmerr == vm.ErrInsufficientBalance {
-			return nil, 0, false, vmerr
-=======
 	if err = self.useGas(IntrinsicGas(self.data, contractCreation, homestead)); err != nil {
 		return nil, nil, false, InvalidTxError(err)
 	}
@@ -258,15 +214,11 @@
 		ret, vmerr = vmenv.Call(sender, self.to().Address(), self.data, self.gas, self.gasPrice, self.value)
 		if vmerr != nil {
 			glog.V(logger.Core).Infoln("VM call err:", vmerr)
->>>>>>> f5ccbff5
 		}
 	}
 	st.refundGas()
 	st.state.AddBalance(st.evm.Coinbase, new(big.Int).Mul(new(big.Int).SetUint64(st.gasUsed()), st.gasPrice))
 
-<<<<<<< HEAD
-	return ret, st.gasUsed(), vmerr != nil, err
-=======
 	if vmerr != nil && IsValueTransferErr(vmerr) {
 		// if the vmerr was a value transfer error, return immediately
 		// transaction receipt status will be set to TxSuccess
@@ -277,28 +229,14 @@
 	self.state.AddBalance(self.env.Coinbase(), new(big.Int).Mul(self.gasUsed(), self.gasPrice))
 
 	return ret, self.gasUsed(), vmerr != nil, err
->>>>>>> f5ccbff5
 }
 
 func (st *StateTransition) refundGas() {
 	// Apply refund counter, capped to half of the used gas.
-<<<<<<< HEAD
-	refund := st.gasUsed() / 2
-	if refund > st.state.GetRefund() {
-		refund = st.state.GetRefund()
-	}
-	st.gas += refund
-
-	// Return ETH for remaining gas, exchanged at the original rate.
-	remaining := new(big.Int).Mul(new(big.Int).SetUint64(st.gas), st.gasPrice)
-	st.state.AddBalance(st.msg.From(), remaining)
-
-=======
 	uhalf := remaining.Div(self.gasUsed(), common.Big2)
 	refund := common.BigMin(uhalf, self.state.GetRefund())
 	self.gas.Add(self.gas, refund)
 	self.state.AddBalance(sender.Address(), refund.Mul(refund, self.gasPrice))
->>>>>>> f5ccbff5
 	// Also return remaining gas to the block gas counter so it is
 	// available for the next transaction.
 	st.gp.AddGas(st.gas)
