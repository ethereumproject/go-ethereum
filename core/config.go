// Copyright 2016 The go-ethereum Authors
// This file is part of the go-ethereum library.
//
// The go-ethereum library is free software: you can redistribute it and/or modify
// it under the terms of the GNU Lesser General Public License as published by
// the Free Software Foundation, either version 3 of the License, or
// (at your option) any later version.
//
// The go-ethereum library is distributed in the hope that it will be useful,
// but WITHOUT ANY WARRANTY; without even the implied warranty of
// MERCHANTABILITY or FITNESS FOR A PARTICULAR PURPOSE. See the
// GNU Lesser General Public License for more details.
//
// You should have received a copy of the GNU Lesser General Public License
// along with the go-ethereum library. If not, see <http://www.gnu.org/licenses/>.

package core

import (
	hexlib "encoding/hex"
	"encoding/json"
	"errors"
	"fmt"
	"io/ioutil"
	"math/big"
	"os"
	"sort"
	"sync"

	"path/filepath"
	"reflect"

<<<<<<< HEAD
	"github.com/ellaism/go-ellaism/common"
	"github.com/ellaism/go-ellaism/core/state"
	"github.com/ellaism/go-ellaism/core/types"
	"github.com/ellaism/go-ellaism/core/vm"
	"github.com/ellaism/go-ellaism/ethdb"
	"github.com/ellaism/go-ellaism/logger"
	"github.com/ellaism/go-ellaism/logger/glog"
	"github.com/ellaism/go-ellaism/p2p/discover"
	"strings"
=======
	"github.com/ethereumproject/go-ethereum/common"
	"github.com/ethereumproject/go-ethereum/core/state"
	"github.com/ethereumproject/go-ethereum/core/types"
	"github.com/ethereumproject/go-ethereum/core/vm"
	"github.com/ethereumproject/go-ethereum/ethdb"
	"github.com/ethereumproject/go-ethereum/logger"
	"github.com/ethereumproject/go-ethereum/logger/glog"
	"github.com/ethereumproject/go-ethereum/p2p/discover"
>>>>>>> f7204f12
	"io"
	"strings"
)

var (
	ErrChainConfigNotFound     = errors.New("chain config not found")
	ErrChainConfigForkNotFound = errors.New("chain config fork not found")

	ErrHashKnownBad  = errors.New("known bad hash")
	ErrHashKnownFork = validateError("known fork hash mismatch")
)

// SufficientChainConfig holds necessary data for externalizing a given blockchain configuration.
type SufficientChainConfig struct {
	ID              string           `json:"id,omitempty"` // deprecated in favor of 'Identity', method decoding should id -> identity
	Identity        string           `json:"identity"`
	Name            string           `json:"name,omitempty"`
	State           *StateConfig     `json:"state"`     // don't omitempty for clarity of potential custom options
	Network         int              `json:"network"`   // eth.NetworkId (mainnet=1, morden=2)
	Consensus       string           `json:"consensus"` // pow type (ethash OR ethash-test)
	Genesis         *GenesisDump     `json:"genesis"`
	ChainConfig     *ChainConfig     `json:"chainConfig"`
	Bootstrap       []string         `json:"bootstrap"`
	ParsedBootstrap []*discover.Node `json:"-"`
}

// StateConfig hold variable data for statedb.
type StateConfig struct {
	StartingNonce uint64 `json:"startingNonce,omitempty"`
}

// GenesisDump is the geth JSON format.
// https://github.com/ethereumproject/wiki/wiki/Ethereum-Chain-Spec-Format#subformat-genesis
type GenesisDump struct {
	Nonce      prefixedHex `json:"nonce"`
	Timestamp  prefixedHex `json:"timestamp"`
	ParentHash prefixedHex `json:"parentHash"`
	ExtraData  prefixedHex `json:"extraData"`
	GasLimit   prefixedHex `json:"gasLimit"`
	Difficulty prefixedHex `json:"difficulty"`
	Mixhash    prefixedHex `json:"mixhash"`
	Coinbase   prefixedHex `json:"coinbase"`

	// Alloc maps accounts by their address.
	Alloc map[hex]*GenesisDumpAlloc `json:"alloc"`
}

// GenesisDumpAlloc is a GenesisDump.Alloc entry.
type GenesisDumpAlloc struct {
	Code    prefixedHex `json:"-"` // skip field for json encode
	Storage map[hex]hex `json:"-"`
	Balance string      `json:"balance"` // decimal string
}

type GenesisAccount struct {
	Address common.Address `json:"address"`
	Balance *big.Int       `json:"balance"`
}

// ChainConfig is stored in the database on a per block basis. This means
// that any network, identified by its genesis block, can have its own
// set of configuration options.
type ChainConfig struct {
	// Forks holds fork block requirements. See ErrHashKnownFork.
	Forks Forks `json:"forks"`

	// BadHashes holds well known blocks with consensus issues. See ErrHashKnownBad.
	BadHashes []*BadHash `json:"badHashes"`
}

type Fork struct {
	Name string `json:"name"`
	// Block is the block number where the hard-fork commences on
	// the Ethereum network.
	Block *big.Int `json:"block"`
	// Used to improve sync for a known network split
	RequiredHash common.Hash `json:"requiredHash"`
	// Configurable features.
	Features []*ForkFeature `json:"features"`
}

// Forks implements sort interface, sorting by block number
type Forks []*Fork

func (fs Forks) Len() int { return len(fs) }
func (fs Forks) Less(i, j int) bool {
	iF := fs[i]
	jF := fs[j]
	return iF.Block.Cmp(jF.Block) < 0
}
func (fs Forks) Swap(i, j int) {
	fs[i], fs[j] = fs[j], fs[i]
}

// ForkFeatures are designed to decouple the implementation feature upgrades from Forks themselves.
// For example, there are several 'set-gasprice' features, each using a different gastable,
// as well as protocol upgrades including 'eip155', 'ecip1010', ... etc.
type ForkFeature struct {
	ID                string                    `json:"id"`
	Options           ChainFeatureConfigOptions `json:"options"` // no * because they have to be iterable(?)
	optionsLock       sync.RWMutex
	ParsedOptions     map[string]interface{} `json:"-"` // don't include in JSON dumps, since its for holding parsed JSON in mem
	parsedOptionsLock sync.RWMutex
	// TODO Derive Oracle contracts from fork struct (Version, Registrar, Release)
}

// These are the raw key-value configuration options made available
// by an external JSON file.
type ChainFeatureConfigOptions map[string]interface{}

type BadHash struct {
	Block *big.Int
	Hash  common.Hash
}

func (c *SufficientChainConfig) IsValid() (string, bool) {
	// entirely empty
	if reflect.DeepEqual(c, SufficientChainConfig{}) {
		return "all empty", false
	}

	if c.Identity == "" {
		return "identity/id", false
	}

	if c.Network == 0 {
		return "networkId", false
	}

	if c := c.Consensus; c == "" || (c != "ethash" && c != "ethash-test") {
		return "consensus", false
	}

	if c.Genesis == nil {
		return "genesis", false
	}
	if len(c.Genesis.Nonce) == 0 {
		return "genesis.nonce", false
	}
	if len(c.Genesis.GasLimit) == 0 {
		return "genesis.gasLimit", false
	}
	if len(c.Genesis.Difficulty) == 0 {
		return "genesis.difficulty", false
	}
	if _, e := c.Genesis.Header(); e != nil {
		return "genesis.header(): " + e.Error(), false
	}

	if c.ChainConfig == nil {
		return "chainConfig", false
	}

	if len(c.ChainConfig.Forks) == 0 {
		return "forks", false
	}

	if cid := c.ChainConfig.GetChainID(); cid.Cmp(new(big.Int)) == 0 {
		return "diehard chainid", false
	}

	return "", true
}

// Header returns the mapping.
func (g *GenesisDump) Header() (*types.Header, error) {
	var h types.Header

	var err error
	if err = g.Nonce.Decode(h.Nonce[:]); err != nil {
		return nil, fmt.Errorf("malformed nonce: %s", err)
	}
	if h.Time, err = g.Timestamp.Int(); err != nil {
		return nil, fmt.Errorf("malformed timestamp: %s", err)
	}
	if err = g.ParentHash.Decode(h.ParentHash[:]); err != nil {
		return nil, fmt.Errorf("malformed parentHash: %s", err)
	}
	if h.Extra, err = g.ExtraData.Bytes(); err != nil {
		return nil, fmt.Errorf("malformed extraData: %s", err)
	}
	if h.GasLimit, err = g.GasLimit.Int(); err != nil {
		return nil, fmt.Errorf("malformed gasLimit: %s", err)
	}
	if h.Difficulty, err = g.Difficulty.Int(); err != nil {
		return nil, fmt.Errorf("malformed difficulty: %s", err)
	}
	if err = g.Mixhash.Decode(h.MixDigest[:]); err != nil {
		return nil, fmt.Errorf("malformed mixhash: %s", err)
	}
	if err := g.Coinbase.Decode(h.Coinbase[:]); err != nil {
		return nil, fmt.Errorf("malformed coinbase: %s", err)
	}

	return &h, nil
}

// SortForks sorts a ChainConfiguration's forks by block number smallest to bigget (chronologically).
// This should need be called only once after construction
func (c *ChainConfig) SortForks() *ChainConfig {
	sort.Sort(c.Forks)
	return c
}

// GetChainID gets the chainID for a chainconfig.
// It assumes chain configuration has a "Diehard" fork.
// It assumes eip155 will only be set on the "Diehard" fork.
// It returns big.Int zero-value if no chainID is set for eip155,
// which means that it implicitly assumes to be only called for blocks >= Diehard fork block num.
// If called/configured "incorrectly" it will "pass the buck" by returning a non-error (ie zero value).
func (c *ChainConfig) GetChainID() *big.Int {
	n := new(big.Int)
	fork := c.ForkByName("Diehard")
	if feat, _, ok := c.GetFeature(fork.Block, "eip155"); ok {
		if val, ok := feat.GetBigInt("chainID"); ok {
			n.Set(val)
		}
	}
	return n
}

// IsHomestead returns whether num is either equal to the homestead block or greater.
func (c *ChainConfig) IsHomestead(num *big.Int) bool {
     	return true
}

// IsDiehard returns whether num is greater than or equal to the Diehard block, but less than explosion.
func (c *ChainConfig) IsDiehard(num *big.Int) bool {
     	return true
}

// IsExplosion returns whether num is either equal to the explosion block or greater.
func (c *ChainConfig) IsExplosion(num *big.Int) bool {
	feat, fork, configured := c.GetFeature(num, "difficulty")

	if configured {
		//name, exists := feat.GetString("type")
		if name, exists := feat.GetString("type"); exists && name == "ecip1010" {
			block := big.NewInt(0)
			if length, ok := feat.GetBigInt("length"); ok {
				block = block.Add(fork.Block, length)
			} else {
				panic("Fork feature ecip1010 requires length value.")
			}
			return num.Cmp(block) >= 0
		}
	}
	return false
}

// ForkByName looks up a Fork by its name, assumed to be unique
func (c *ChainConfig) ForkByName(name string) *Fork {
	for i := range c.Forks {
		if c.Forks[i].Name == name {
			return c.Forks[i]
		}
	}
	return &Fork{}
}

// GetFeature looks up fork features by id, where id can (currently) be [difficulty, gastable, eip155].
// GetFeature returns the feature|nil, the latest fork configuring a given id, and if the given feature id was found at all
// If queried feature is not found, returns ForkFeature{}, Fork{}, false.
// If queried block number and/or feature is a zero-value, returns ForkFeature{}, Fork{}, false.
func (c *ChainConfig) GetFeature(num *big.Int, id string) (*ForkFeature, *Fork, bool) {
	var okForkFeature = &ForkFeature{}
	var okFork = &Fork{}
	var found = false
	if num != nil && id != "" {
		for _, f := range c.Forks {
			if f.Block.Cmp(num) > 0 {
				continue
			}
			for _, ff := range f.Features {
				if ff.ID == id {
					okForkFeature = ff
					okFork = f
					found = true
				}
			}
		}
	}
	return okForkFeature, okFork, found
}

// HasFeature looks up if fork feature exists on any fork at any block in the configuration.
// In case of multiple same-'id'd features, returns latest (assuming forks are sorted).
func (c *ChainConfig) HasFeature(id string) (*ForkFeature, *Fork, bool) {
	var okForkFeature = &ForkFeature{}
	var okFork = &Fork{}
	var found = false
	if id != "" {
		for _, f := range c.Forks {
			for _, ff := range f.Features {
				if ff.ID == id {
					okForkFeature = ff
					okFork = f
					found = true
				}
			}
		}
	}
	return okForkFeature, okFork, found
}

func (c *ChainConfig) HeaderCheck(h *types.Header) error {
	for _, fork := range c.Forks {
		if fork.Block.Cmp(h.Number) != 0 {
			continue
		}
		if !fork.RequiredHash.IsEmpty() && fork.RequiredHash != h.Hash() {
			return ErrHashKnownFork
		}
	}

	for _, bad := range c.BadHashes {
		if bad.Block.Cmp(h.Number) != 0 {
			continue
		}
		if bad.Hash == h.Hash() {
			return ErrHashKnownBad
		}
	}

	return nil
}

func (c *ChainConfig) GetSigner(blockNumber *big.Int) types.Signer {
	feature, _, configured := c.GetFeature(blockNumber, "eip155")
	if configured {
		if chainId, ok := feature.GetBigInt("chainID"); ok {
			return types.NewChainIdSigner(chainId)
		} else {
			panic(fmt.Errorf("chainID is not set for EIP-155 at %v", blockNumber))
		}
	}
	return types.BasicSigner{}
}

// GasTable returns the gas table corresponding to the current fork
// The returned GasTable's fields shouldn't, under any circumstances, be changed.
func (c *ChainConfig) GasTable(num *big.Int) *vm.GasTable {
	f, _, configured := c.GetFeature(num, "gastable")
	if !configured {
		return DefaultHomeSteadGasTable
	}
	name, ok := f.GetString("type")
	if !ok {
		name = ""
	} // will wall to default panic
	switch name {
	case "homestead":
		return DefaultHomeSteadGasTable
	case "eip150":
		return DefaultGasRepriceGasTable
	case "eip160":
		return DefaultDiehardGasTable
	default:
		panic(fmt.Errorf("Unsupported gastable value '%v' at block: %v", name, num))
	}
}

// WriteToJSONFile writes a given config to a specified file path.
// It doesn't run any checks on the file path so make sure that's already squeaky clean.
func (c *SufficientChainConfig) WriteToJSONFile(path string) error {
	jsonConfig, err := json.MarshalIndent(c, "", "    ")
	if err != nil {
		return fmt.Errorf("Could not marshal json from chain config: %v", err)
	}

	if err := ioutil.WriteFile(path, jsonConfig, 0644); err != nil {
		return fmt.Errorf("Could not write external chain config file: %v", err)
	}
	return nil
}

func parseExternalChainConfig(f io.Reader) (*SufficientChainConfig, error) {
	var config = &SufficientChainConfig{}
	if err := json.NewDecoder(f).Decode(config); err != nil {
		return nil, fmt.Errorf("%v: %s", f, err)
	}

	// Make JSON 'id' -> 'identity' (for backwards compatibility)
	if config.ID != "" && config.Identity == "" {
		config.Identity = config.ID
	}

	// Make 'ethash' default (backwards compatibility)
	if config.Consensus == "" {
		config.Consensus = "ethash"
	}

	// Parse bootstrap nodes
	config.ParsedBootstrap = ParseBootstrapNodeStrings(config.Bootstrap)

	if invalid, ok := config.IsValid(); !ok {
		return nil, fmt.Errorf("Invalid chain configuration file. Please check the existence and integrity of keys and values for: %v", invalid)
	}

	config.ChainConfig = config.ChainConfig.SortForks()
	return config, nil
}

// ReadExternalChainConfigFromFile reads a flagged external json file for blockchain configuration.
// It returns a valid and full ("hard") configuration or an error.
func ReadExternalChainConfigFromFile(incomingPath string) (*SufficientChainConfig, error) {

	// ensure flag arg cleanliness
	flaggedExternalChainConfigPath := filepath.Clean(incomingPath)

	// ensure file exists and that it is NOT a directory
	if info, err := os.Stat(flaggedExternalChainConfigPath); os.IsNotExist(err) {
		return nil, fmt.Errorf("ERROR: No existing chain configuration file found at: %s", flaggedExternalChainConfigPath)
	} else if info.IsDir() {
		return nil, fmt.Errorf("ERROR: Specified configuration file cannot be a directory: %s", flaggedExternalChainConfigPath)
	}

	f, err := os.Open(flaggedExternalChainConfigPath)
	if err != nil {
		return nil, fmt.Errorf("failed to read external chain configuration file: %s", err)
	}
	defer f.Close()

	config, err := parseExternalChainConfig(f)
	if err != nil {
		return nil, err
	}
	return config, nil
}

// ParseBootstrapNodeStrings is a helper function to parse stringified bs nodes, ie []"enode://e809c4a2fec7daed400e5e28564e23693b23b2cc5a019b612505631bbe7b9ccf709c1796d2a3d29ef2b045f210caf51e3c4f5b6d3587d43ad5d6397526fa6179@174.112.32.157:30303",...
// to usable Nodes. It takes a slice of strings and returns a slice of Nodes.
func ParseBootstrapNodeStrings(nodeStrings []string) []*discover.Node {
	// Otherwise parse and use the CLI bootstrap nodes
	bootnodes := []*discover.Node{}

	for _, url := range nodeStrings {
		url = strings.TrimSpace(url)
		if url == "" {
			continue
		}
		node, err := discover.ParseNode(url)
		if err != nil {
			glog.V(logger.Error).Infof("Bootstrap URL %s: %v\n", url, err)
			continue
		}
		bootnodes = append(bootnodes, node)
	}
	return bootnodes
}

// GetString gets and option value for an options with key 'name',
// returning value as a string.
func (o *ForkFeature) GetString(name string) (string, bool) {
	o.parsedOptionsLock.Lock()
	defer o.parsedOptionsLock.Unlock()

	if o.ParsedOptions == nil {
		o.ParsedOptions = make(map[string]interface{})
	} else {
		val, ok := o.ParsedOptions[name]
		if ok {
			return val.(string), ok
		}
	}
	o.optionsLock.RLock()
	defer o.optionsLock.RUnlock()

	val, ok := o.Options[name].(string)
	o.ParsedOptions[name] = val //expect it as a string in config

	return val, ok
}

// GetBigInt gets and option value for an options with key 'name',
// returning value as a *big.Int and ok if it exists.
func (o *ForkFeature) GetBigInt(name string) (*big.Int, bool) {
	i := new(big.Int)

	o.parsedOptionsLock.Lock()
	defer o.parsedOptionsLock.Unlock()

	if o.ParsedOptions == nil {
		o.ParsedOptions = make(map[string]interface{})
	} else {
		val, ok := o.ParsedOptions[name]
		if ok {
			if vv, ok := val.(*big.Int); ok {
				return i.Set(vv), true
			}
		}
	}

	o.optionsLock.RLock()
	originalValue, ok := o.Options[name]
	o.optionsLock.RUnlock()
	if !ok {
		return nil, false
	}

	// interface{} type assertion for _61_ is float64
	if value, ok := originalValue.(float64); ok {
		i.SetInt64(int64(value))
		o.ParsedOptions[name] = i
		return i, true
	}
	// handle other user-generated incoming options with some, albeit limited, degree of lenience
	if value, ok := originalValue.(int64); ok {
		i.SetInt64(value)
		o.ParsedOptions[name] = i
		return i, true
	}
	if value, ok := originalValue.(int); ok {
		i.SetInt64(int64(value))
		o.ParsedOptions[name] = i
		return i, true
	}
	if value, ok := originalValue.(string); ok {
		ii, ok := new(big.Int).SetString(value, 0)
		if ok {
			i.Set(ii)
			o.ParsedOptions[name] = i
		}
		return i, ok
	}
	return nil, false
}

// WriteGenesisBlock writes the genesis block to the database as block number 0
func WriteGenesisBlock(chainDb ethdb.Database, genesis *GenesisDump) (*types.Block, error) {
	statedb, err := state.New(common.Hash{}, chainDb)
	if err != nil {
		return nil, err
	}

	for addrHex, account := range genesis.Alloc {
		var addr common.Address
		if err := addrHex.Decode(addr[:]); err != nil {
			return nil, fmt.Errorf("malformed addres %q: %s", addrHex, err)
		}

		balance, ok := new(big.Int).SetString(account.Balance, 0)
		if !ok {
			return nil, fmt.Errorf("malformed account %q balance %q", addrHex, account.Balance)
		}
		statedb.AddBalance(addr, balance)

		code, err := account.Code.Bytes()
		if err != nil {
			return nil, fmt.Errorf("malformed account %q code: %s", addrHex, err)
		}
		statedb.SetCode(addr, code)

		for key, value := range account.Storage {
			var k, v common.Hash
			if err := key.Decode(k[:]); err != nil {
				return nil, fmt.Errorf("malformed account %q key: %s", addrHex, err)
			}
			if err := value.Decode(v[:]); err != nil {
				return nil, fmt.Errorf("malformed account %q value: %s", addrHex, err)
			}
			statedb.SetState(addr, k, v)
		}
	}
	root, stateBatch := statedb.CommitBatch()

	header, err := genesis.Header()
	if err != nil {
		return nil, err
	}
	header.Root = root

	gblock := types.NewBlock(header, nil, nil, nil)

	if block := GetBlock(chainDb, gblock.Hash()); block != nil {
		glog.V(logger.Debug).Infof("Genesis block %s already exists in chain -- writing canonical number", block.Hash().Hex())
		err := WriteCanonicalHash(chainDb, block.Hash(), block.NumberU64())
		if err != nil {
			return nil, err
		}
		return block, nil
	}

	if err := stateBatch.Write(); err != nil {
		return nil, fmt.Errorf("cannot write state: %v", err)
	}
	if err := WriteTd(chainDb, gblock.Hash(), header.Difficulty); err != nil {
		return nil, err
	}
	if err := WriteBlock(chainDb, gblock); err != nil {
		return nil, err
	}
	if err := WriteBlockReceipts(chainDb, gblock.Hash(), nil); err != nil {
		return nil, err
	}
	if err := WriteCanonicalHash(chainDb, gblock.Hash(), gblock.NumberU64()); err != nil {
		return nil, err
	}
	if err := WriteHeadBlockHash(chainDb, gblock.Hash()); err != nil {
		return nil, err
	}

	return gblock, nil
}

func WriteGenesisBlockForTesting(db ethdb.Database, accounts ...GenesisAccount) *types.Block {
	dump := GenesisDump{
		GasLimit:   "0x47E7C4",
		Difficulty: "0x020000",
		Alloc:      make(map[hex]*GenesisDumpAlloc, len(accounts)),
	}

	for _, a := range accounts {
		dump.Alloc[hex(hexlib.EncodeToString(a.Address[:]))] = &GenesisDumpAlloc{
			Balance: a.Balance.String(),
		}
	}

	block, err := WriteGenesisBlock(db, &dump)
	if err != nil {
		panic(err)
	}
	return block
}

// MakeGenesisDump makes a genesis dump
func MakeGenesisDump(chaindb ethdb.Database) (*GenesisDump, error) {

	genesis := GetBlock(chaindb, GetCanonicalHash(chaindb, 0))
	if genesis == nil {
		return nil, nil
	}

	// Settings.
	genesisHeader := genesis.Header()
	nonce := fmt.Sprintf(`0x%x`, genesisHeader.Nonce)
	time := common.BigToHash(genesisHeader.Time).Hex()
	parentHash := genesisHeader.ParentHash.Hex()
	gasLimit := common.BigToHash(genesisHeader.GasLimit).Hex()
	difficulty := common.BigToHash(genesisHeader.Difficulty).Hex()
	mixHash := genesisHeader.MixDigest.Hex()
	coinbase := genesisHeader.Coinbase.Hex()

	var dump = &GenesisDump{
		Nonce:      prefixedHex(nonce), // common.ToHex(n)), // common.ToHex(
		Timestamp:  prefixedHex(time),
		ParentHash: prefixedHex(parentHash),
		//ExtraData:  prefixedHex(extra),
		GasLimit:   prefixedHex(gasLimit),
		Difficulty: prefixedHex(difficulty),
		Mixhash:    prefixedHex(mixHash),
		Coinbase:   prefixedHex(coinbase),
		//Alloc: ,
	}
	if genesisHeader.Extra != nil && len(genesisHeader.Extra) > 0 {
		dump.ExtraData = prefixedHex(common.ToHex(genesisHeader.Extra))
	}

	// State allocations.
	genState, err := state.New(genesis.Root(), chaindb)
	if err != nil {
		return nil, err
	}
	stateDump := genState.RawDump([]common.Address{})

	stateAccounts := stateDump.Accounts
	dump.Alloc = make(map[hex]*GenesisDumpAlloc, len(stateAccounts))

	for address, acct := range stateAccounts {
		if common.IsHexAddress(address) {
			dump.Alloc[hex(address)] = &GenesisDumpAlloc{
				Balance: acct.Balance,
			}
		} else {
			return nil, fmt.Errorf("Invalid address in genesis state: %v", address)
		}
	}
	return dump, nil
}<|MERGE_RESOLUTION|>--- conflicted
+++ resolved
@@ -30,7 +30,6 @@
 	"path/filepath"
 	"reflect"
 
-<<<<<<< HEAD
 	"github.com/ellaism/go-ellaism/common"
 	"github.com/ellaism/go-ellaism/core/state"
 	"github.com/ellaism/go-ellaism/core/types"
@@ -39,17 +38,6 @@
 	"github.com/ellaism/go-ellaism/logger"
 	"github.com/ellaism/go-ellaism/logger/glog"
 	"github.com/ellaism/go-ellaism/p2p/discover"
-	"strings"
-=======
-	"github.com/ethereumproject/go-ethereum/common"
-	"github.com/ethereumproject/go-ethereum/core/state"
-	"github.com/ethereumproject/go-ethereum/core/types"
-	"github.com/ethereumproject/go-ethereum/core/vm"
-	"github.com/ethereumproject/go-ethereum/ethdb"
-	"github.com/ethereumproject/go-ethereum/logger"
-	"github.com/ethereumproject/go-ethereum/logger/glog"
-	"github.com/ethereumproject/go-ethereum/p2p/discover"
->>>>>>> f7204f12
 	"io"
 	"strings"
 )
@@ -273,12 +261,12 @@
 
 // IsHomestead returns whether num is either equal to the homestead block or greater.
 func (c *ChainConfig) IsHomestead(num *big.Int) bool {
-     	return true
+	return true
 }
 
 // IsDiehard returns whether num is greater than or equal to the Diehard block, but less than explosion.
 func (c *ChainConfig) IsDiehard(num *big.Int) bool {
-     	return true
+	return true
 }
 
 // IsExplosion returns whether num is either equal to the explosion block or greater.
