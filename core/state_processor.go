// Copyright 2015 The go-ethereum Authors
// This file is part of the go-ethereum library.
//
// The go-ethereum library is free software: you can redistribute it and/or modify
// it under the terms of the GNU Lesser General Public License as published by
// the Free Software Foundation, either version 3 of the License, or
// (at your option) any later version.
//
// The go-ethereum library is distributed in the hope that it will be useful,
// but WITHOUT ANY WARRANTY; without even the implied warranty of
// MERCHANTABILITY or FITNESS FOR A PARTICULAR PURPOSE. See the
// GNU Lesser General Public License for more details.
//
// You should have received a copy of the GNU Lesser General Public License
// along with the go-ethereum library. If not, see <http://www.gnu.org/licenses/>.

package core

import (
	"bytes"
	"errors"
<<<<<<< HEAD
=======
	"fmt"
>>>>>>> caefcc15
	"math/big"

	"github.com/ethereumproject/go-ethereum/common"
	"github.com/ethereumproject/go-ethereum/core/state"
	"github.com/ethereumproject/go-ethereum/core/types"
	"github.com/ethereumproject/go-ethereum/core/vm"
	"github.com/ethereumproject/go-ethereum/crypto"
	"github.com/ethereumproject/go-ethereum/ethdb"
<<<<<<< HEAD
	"github.com/ethereumproject/go-ethereum/params"
=======
	"github.com/ethereumproject/go-ethereum/logger"
	"github.com/ethereumproject/go-ethereum/logger/glog"
>>>>>>> caefcc15
	"github.com/ethereumproject/go-ethereum/rlp"
)

var (
	MaximumBlockReward       = big.NewInt(5e+18) // that's shiny 5 ether
	big8                     = big.NewInt(8)
	big32                    = big.NewInt(32)
	DisinflationRateQuotient = big.NewInt(4)
	DisinflationRateDivisor  = big.NewInt(5)

	ErrConfiguration = errors.New("invalid configuration")
)

// StateProcessor is a basic Processor, which takes care of transitioning
// state from one point to another.
//
// StateProcessor implements Processor.
type StateProcessor struct {
	config *params.ChainConfig
	bc     *BlockChain
	// engine consensus.Engine
}

// NewStateProcessor initialises a new StateProcessor.
func NewStateProcessor(config *params.ChainConfig, bc *BlockChain) *StateProcessor {
	return &StateProcessor{
		config: config,
		bc:     bc,
		// engine: engine,
	}
}

// Process processes the state changes according to the Ethereum rules by running
// the transaction messages using the statedb and applying any rewards to both
// the processor (coinbase) and any included uncles.
//
// Process returns the receipts and logs accumulated during the process and
// returns the amount of gas that was used in the process. If any of the
// transactions failed to execute due to insufficient gas it will return an error.
func (p *StateProcessor) Process(block *types.Block, statedb *state.StateDB, cfg vm.Config) (types.Receipts, []*types.Log, uint64, error) {
	var (
		receipts types.Receipts
		usedGas  = new(uint64)
		err      error
		header   = block.Header()
		allLogs  []*types.Log
		gp       = new(GasPool).AddGas(block.GasLimit())
	)
	// Iterate over and process the individual transactions
	for i, tx := range block.Transactions() {
		// PTAL these seem like "sugary" "pre-flight" safety checks and warnings that are actually redundant to the VM processing
		// if tx.Protected() {
		// 	chainId := p.config.GetChainID()
		// 	if chainId.Cmp(new(big.Int)) == 0 {
		// 		return nil, nil, nil, fmt.Errorf("chainID is not set for EIP-155 in chain configuration at block number: %v. \n  Tx ChainID: %v", block.Number(), tx.ChainId())
		// 	}
		// 	if tx.ChainId() == nil || tx.ChainId().Cmp(chainId) != 0 {
		// 		return nil, nil, nil, fmt.Errorf("invalid transaction chain id. Current chain id: %v tx chain id: %v", p.config.GetChainID(), tx.ChainId())
		// 	}
		// }
		statedb.StartRecord(tx.Hash(), block.Hash(), i)
		if !UseSputnikVM {
			// (config *params.ChainConfig, bc ChainContext, author *common.Address, gp *GasPool, statedb *state.StateDB, header *types.Header, tx *types.Transaction, usedGas *uint64, cfg vm.Config)
			receipt, _, err := ApplyTransaction(p.config, p.bc, nil, gp, statedb, header, tx, usedGas, cfg)
			if err != nil {
				return nil, nil, 0, err
			}
			receipts = append(receipts, receipt)
			allLogs = append(allLogs, receipt.Logs...)
			continue
		}
		receipt, _, err := ApplyMultiVmTransaction(p.config, p.bc, gp, statedb, header, tx, usedGas)
		if err != nil {
			return nil, nil, 0, err
		}
		receipts = append(receipts, receipt)
		allLogs = append(allLogs, receipt.Logs...)
	}
	AccumulateRewards(p.config, statedb, header, block.Uncles())

	return receipts, allLogs, *usedGas, err
}

<<<<<<< HEAD
func (p *StateProcessor) ReplayTransaction(txHash common.Hash, statedb *state.StateDB, cfg vm.Config) (*types.Receipt, error) {
=======
func (p *StateProcessor) ReplayTransaction(txHash common.Hash, statedb *state.StateDB) (*types.Receipt, error) {
>>>>>>> caefcc15
	statedb = statedb.Copy()

	blockHash, _, index, err := getTransactionBlockData(p.bc.chainDb, txHash)
	if err != nil {
		return nil, err
	}

	block := GetBlock(p.bc.chainDb, blockHash)
	tx := block.Transactions()[index]

	var (
<<<<<<< HEAD
		usedGas = new(uint64)
		header  = block.Header()
		gp      = new(GasPool).AddGas(block.GasLimit())
	)

	// PTAL again, as above
	// if tx.Protected() {
	// 	chainId := p.config.GetChainID()
	// 	if chainId.Cmp(new(big.Int)) == 0 {
	// 		return nil, fmt.Errorf("ChainID is not set for EIP-155 in chain configuration at block number: %v. \n  Tx ChainID: %v", block.Number(), tx.ChainId())
	// 	}
	// 	if tx.ChainId() == nil || tx.ChainId().Cmp(chainId) != 0 {
	// 		return nil, fmt.Errorf("Invalid transaction chain id. Current chain id: %v tx chain id: %v", p.config.GetChainID(), tx.ChainId())
	// 	}
	// }
	//statedb.StartRecord(tx.Hash(), block.Hash(), i)
	if !UseSputnikVM {
		receipt, _, err := ApplyTransaction(p.config, p.bc, nil, gp, statedb, header, tx, usedGas, cfg)
=======
		totalUsedGas = big.NewInt(0)
		header       = block.Header()
		gp           = new(GasPool).AddGas(block.GasLimit())
	)

	if tx.Protected() {
		chainId := p.config.GetChainID()
		if chainId.Cmp(new(big.Int)) == 0 {
			return nil, fmt.Errorf("ChainID is not set for EIP-155 in chain configuration at block number: %v. \n  Tx ChainID: %v", block.Number(), tx.ChainId())
		}
		if tx.ChainId() == nil || tx.ChainId().Cmp(chainId) != 0 {
			return nil, fmt.Errorf("Invalid transaction chain id. Current chain id: %v tx chain id: %v", p.config.GetChainID(), tx.ChainId())
		}
	}
	//statedb.StartRecord(tx.Hash(), block.Hash(), i)
	if !UseSputnikVM {
		receipt, _, _, err := ApplyTransaction(p.config, p.bc, gp, statedb, header, tx, totalUsedGas)
>>>>>>> caefcc15
		if err != nil {
			return nil, err
		}
		return receipt, nil
	}
<<<<<<< HEAD
	receipt, _, err := ApplyMultiVmTransaction(p.config, p.bc, gp, statedb, header, tx, usedGas)
=======
	receipt, _, _, err := ApplyMultiVmTransaction(p.config, p.bc, gp, statedb, header, tx, totalUsedGas)
>>>>>>> caefcc15
	if err != nil {
		return nil, err
	}
	return receipt, nil
}
<<<<<<< HEAD

// TODO(tzdybal) - refactor (duplicate from eth/api.go)
// getTransactionBlockData fetches the meta data for the given transaction from the chain database. This is useful to
// retrieve block information for a hash. It returns the block hash, block index and transaction index.
func getTransactionBlockData(chainDb ethdb.Database, txHash common.Hash) (common.Hash, uint64, uint64, error) {
	var txBlock struct {
		BlockHash  common.Hash
		BlockIndex uint64
		Index      uint64
	}

	blockData, err := chainDb.Get(append(txHash.Bytes(), 0x0001))
=======

// TODO(tzdybal) - refactor (duplicate from eth/api.go)
// getTransactionBlockData fetches the meta data for the given transaction from the chain database. This is useful to
// retrieve block information for a hash. It returns the block hash, block index and transaction index.
func getTransactionBlockData(chainDb ethdb.Database, txHash common.Hash) (common.Hash, uint64, uint64, error) {
	var txBlock struct {
		BlockHash  common.Hash
		BlockIndex uint64
		Index      uint64
	}

	blockData, err := chainDb.Get(append(txHash.Bytes(), 0x0001))
	if err != nil {
		return common.Hash{}, uint64(0), uint64(0), err
	}

	reader := bytes.NewReader(blockData)
	if err = rlp.Decode(reader, &txBlock); err != nil {
		return common.Hash{}, uint64(0), uint64(0), err
	}

	return txBlock.BlockHash, txBlock.BlockIndex, txBlock.Index, nil
}

// ApplyTransaction attempts to apply a transaction to the given state database
// and uses the input parameters for its environment.
//
// ApplyTransactions returns the generated receipts and vm logs during the
// execution of the state transition phase.
func ApplyTransaction(config *ChainConfig, bc *BlockChain, gp *GasPool, statedb *state.StateDB, header *types.Header, tx *types.Transaction, usedGas *big.Int) (*types.Receipt, vm.Logs, *big.Int, error) {
	tx.SetSigner(config.GetSigner(header.Number))

	_, gas, failed, err := ApplyMessage(NewEnv(statedb, config, bc, tx, header), tx, gp)
>>>>>>> caefcc15
	if err != nil {
		return common.Hash{}, uint64(0), uint64(0), err
	}

	reader := bytes.NewReader(blockData)
	if err = rlp.Decode(reader, &txBlock); err != nil {
		return common.Hash{}, uint64(0), uint64(0), err
	}

	return txBlock.BlockHash, txBlock.BlockIndex, txBlock.Index, nil
}

// ApplyTransaction attempts to apply a transaction to the given state database
// and uses the input parameters for its environment. It returns the receipt
// for the transaction, gas used and an error if the transaction failed,
// indicating the block was invalid.
func ApplyTransaction(config *params.ChainConfig, bc ChainContext, author *common.Address, gp *GasPool, statedb *state.StateDB, header *types.Header, tx *types.Transaction, usedGas *uint64, cfg vm.Config) (*types.Receipt, uint64, error) {
	// signer := types.MakeSigner(config, header.Number)
	signer := config.GetSigner(header.Number)
	msg, err := tx.AsMessage(signer)

	// Create a new context to be used in the EVM environment
	context := NewEVMContext(msg, header, bc, author)
	// Create a new environment which holds all relevant information
	// about the transaction and calling mechanisms.
	vmenv := vm.NewEVM(context, statedb, config, cfg)
	// Apply the transaction to the current state (included in the env)
	_, gas, failed, err := ApplyMessage(vmenv, msg, gp)
	if err != nil {
		return nil, 0, err
	}
	// Update the state with pending changes
	var root []byte
	if config.IsByzantium(header.Number) {
		statedb.Finalise(true)
	} else {
		root = statedb.IntermediateRoot(config.IsEIP158(header.Number)).Bytes()
	}
	*usedGas += gas

	// Create a new receipt for the transaction, storing the intermediate root and gas used by the tx
	// based on the eip phase, we're passing wether the root touch-delete accounts.
	// NOTE(whilei): here's a 'status' field diff
	receipt := types.NewReceipt(root, failed, big.NewInt(0).SetUint64(*usedGas))
	// ug := big.NewInt(0).SetUint64(*usedGas)
	receipt.TxHash = tx.Hash()
	receipt.GasUsed = big.NewInt(0).SetUint64(gas)
	// if the transaction created a contract, store the creation address in the receipt.
	if msg.To() == nil {
		receipt.ContractAddress = crypto.CreateAddress(vmenv.Context.Origin, tx.Nonce())
	}
	// Set the receipt logs and create a bloom for filtering
	receipt.Logs = statedb.GetLogs(tx.Hash())
	receipt.Bloom = types.CreateBloom(types.Receipts{receipt})
	if failed {
		receipt.Status = types.TxFailure
	} else {
		receipt.Status = types.TxSuccess
	}

	return receipt, gas, err
}

// AccumulateRewards credits the coinbase of the given block with the
// mining reward. The total reward consists of the static block reward
// and rewards for included uncles. The coinbase of each uncle block is
// also rewarded.
func AccumulateRewards(config *params.ChainConfig, statedb *state.StateDB, header *types.Header, uncles []*types.Header) {

	// An uncle is a block that would be considered an orphan because its not on the longest chain (it's an alternative block at the same height as your parent).
	// https://www.reddit.com/r/ethereum/comments/3c9jbf/wtf_are_uncles_and_why_do_they_matter/

	// uncle.Number = 2,535,998 // assuming "latest" uncle...
	// block.Number = 2,534,999 // uncles can be at same height as each other
	// ... as uncles get older (within validation; <=n-7), reward drops

	// Since ECIP1017 impacts "Era 1" idempotently and with constant 0-block based eras,
	// we don't care about where the block/fork implementing it is.
	feat, _, configured := config.HasFeature("reward")
	if !configured {
		reward := new(big.Int).Set(MaximumBlockReward)
		r := new(big.Int)

		for _, uncle := range uncles {
			r.Add(uncle.Number, big8)    // 2,534,998 + 8              = 2,535,006
			r.Sub(r, header.Number)      // 2,535,006 - 2,534,999        = 7
			r.Mul(r, MaximumBlockReward) // 7 * 5e+18               = 35e+18
			r.Div(r, big8)               // 35e+18 / 8                            = 7/8 * 5e+18

			statedb.AddBalance(uncle.Coinbase, r) // $$

			r.Div(MaximumBlockReward, big32) // 5e+18 / 32
			reward.Add(reward, r)            // 5e+18 + (1/32*5e+18)
		}
		statedb.AddBalance(header.Coinbase, reward) //  $$ => 5e+18 + (1/32*5e+18)
	} else {
		// Check that configuration specifies ECIP1017.
		val, ok := feat.GetString("type")
		if !ok || val != "ecip1017" {
			panic(ErrConfiguration)
		}

		// Ensure value 'era' is configured.
		eraLen, ok := feat.GetBigInt("era")
		if !ok || eraLen.Cmp(big.NewInt(0)) <= 0 {
			panic(ErrConfiguration)
		}

		era := GetBlockEra(header.Number, eraLen)

		wr := GetBlockWinnerRewardByEra(era) // wr "winner reward". 5, 4, 3.2, 2.56, ...

		wurs := GetBlockWinnerRewardForUnclesByEra(era, uncles) // wurs "winner uncle rewards"
		wr.Add(wr, wurs)

		statedb.AddBalance(header.Coinbase, wr) // $$

		// Reward uncle miners.
		for _, uncle := range uncles {
			ur := GetBlockUncleRewardByEra(era, header, uncle)
			statedb.AddBalance(uncle.Coinbase, ur) // $$
		}
	}
}

// As of "Era 2" (zero-index era 1), uncle miners and winners are rewarded equally for each included block.
// So they share this function.
func getEraUncleBlockReward(era *big.Int) *big.Int {
	return new(big.Int).Div(GetBlockWinnerRewardByEra(era), big32)
}

// GetBlockUncleRewardByEra gets called _for each uncle miner_ associated with a winner block's uncles.
func GetBlockUncleRewardByEra(era *big.Int, header, uncle *types.Header) *big.Int {
	// Era 1 (index 0):
	//   An extra reward to the winning miner for including uncles as part of the block, in the form of an extra 1/32 (0.15625ETC) per uncle included, up to a maximum of two (2) uncles.
	if era.Cmp(big.NewInt(0)) == 0 {
		r := new(big.Int)
		r.Add(uncle.Number, big8)    // 2,534,998 + 8              = 2,535,006
		r.Sub(r, header.Number)      // 2,535,006 - 2,534,999        = 7
		r.Mul(r, MaximumBlockReward) // 7 * 5e+18               = 35e+18
		r.Div(r, big8)               // 35e+18 / 8                            = 7/8 * 5e+18

		return r
	}
	return getEraUncleBlockReward(era)
}

// GetBlockWinnerRewardForUnclesByEra gets called _per winner_, and accumulates rewards for each included uncle.
// Assumes uncles have been validated and limited (@ func (v *BlockValidator) VerifyUncles).
func GetBlockWinnerRewardForUnclesByEra(era *big.Int, uncles []*types.Header) *big.Int {
	r := big.NewInt(0)

	for range uncles {
		r.Add(r, getEraUncleBlockReward(era)) // can reuse this, since 1/32 for winner's uncles remain unchanged from "Era 1"
	}
	return r
}

// GetRewardByEra gets a block reward at disinflation rate.
// Constants MaxBlockReward, DisinflationRateQuotient, and DisinflationRateDivisor assumed.
func GetBlockWinnerRewardByEra(era *big.Int) *big.Int {
	if era.Cmp(big.NewInt(0)) == 0 {
		return new(big.Int).Set(MaximumBlockReward)
	}

	// MaxBlockReward _r_ * (4/5)**era == MaxBlockReward * (4**era) / (5**era)
	// since (q/d)**n == q**n / d**n
	// qed
	var q, d, r *big.Int = new(big.Int), new(big.Int), new(big.Int)

	q.Exp(DisinflationRateQuotient, era, nil)
	d.Exp(DisinflationRateDivisor, era, nil)

	r.Mul(MaximumBlockReward, q)
	r.Div(r, d)

	return r
}

// GetBlockEra gets which "Era" a given block is within, given an era length (ecip-1017 has era=5,000,000 blocks)
// Returns a zero-index era number, so "Era 1": 0, "Era 2": 1, "Era 3": 2 ...
func GetBlockEra(blockNum, eraLength *big.Int) *big.Int {
	// If genesis block or impossible negative-numbered block, return zero-val.
	if blockNum.Sign() < 1 {
		return new(big.Int)
	}

	remainder := big.NewInt(0).Mod(big.NewInt(0).Sub(blockNum, big.NewInt(1)), eraLength)
	base := big.NewInt(0).Sub(blockNum, remainder)

	d := big.NewInt(0).Div(base, eraLength)
	dremainder := big.NewInt(0).Mod(d, big.NewInt(1))

	return new(big.Int).Sub(d, dremainder)
}<|MERGE_RESOLUTION|>--- conflicted
+++ resolved
@@ -19,10 +19,7 @@
 import (
 	"bytes"
 	"errors"
-<<<<<<< HEAD
-=======
 	"fmt"
->>>>>>> caefcc15
 	"math/big"
 
 	"github.com/ethereumproject/go-ethereum/common"
@@ -31,12 +28,7 @@
 	"github.com/ethereumproject/go-ethereum/core/vm"
 	"github.com/ethereumproject/go-ethereum/crypto"
 	"github.com/ethereumproject/go-ethereum/ethdb"
-<<<<<<< HEAD
 	"github.com/ethereumproject/go-ethereum/params"
-=======
-	"github.com/ethereumproject/go-ethereum/logger"
-	"github.com/ethereumproject/go-ethereum/logger/glog"
->>>>>>> caefcc15
 	"github.com/ethereumproject/go-ethereum/rlp"
 )
 
@@ -57,7 +49,6 @@
 type StateProcessor struct {
 	config *params.ChainConfig
 	bc     *BlockChain
-	// engine consensus.Engine
 }
 
 // NewStateProcessor initialises a new StateProcessor.
@@ -65,7 +56,6 @@
 	return &StateProcessor{
 		config: config,
 		bc:     bc,
-		// engine: engine,
 	}
 }
 
@@ -76,7 +66,7 @@
 // Process returns the receipts and logs accumulated during the process and
 // returns the amount of gas that was used in the process. If any of the
 // transactions failed to execute due to insufficient gas it will return an error.
-func (p *StateProcessor) Process(block *types.Block, statedb *state.StateDB, cfg vm.Config) (types.Receipts, []*types.Log, uint64, error) {
+func (p *StateProcessor) Process(block *types.Block, statedb *state.StateDB) (types.Receipts, vm.Logs, *big.Int, error) {
 	var (
 		receipts types.Receipts
 		usedGas  = new(uint64)
@@ -120,11 +110,7 @@
 	return receipts, allLogs, *usedGas, err
 }
 
-<<<<<<< HEAD
 func (p *StateProcessor) ReplayTransaction(txHash common.Hash, statedb *state.StateDB, cfg vm.Config) (*types.Receipt, error) {
-=======
-func (p *StateProcessor) ReplayTransaction(txHash common.Hash, statedb *state.StateDB) (*types.Receipt, error) {
->>>>>>> caefcc15
 	statedb = statedb.Copy()
 
 	blockHash, _, index, err := getTransactionBlockData(p.bc.chainDb, txHash)
@@ -136,7 +122,6 @@
 	tx := block.Transactions()[index]
 
 	var (
-<<<<<<< HEAD
 		usedGas = new(uint64)
 		header  = block.Header()
 		gp      = new(GasPool).AddGas(block.GasLimit())
@@ -155,41 +140,17 @@
 	//statedb.StartRecord(tx.Hash(), block.Hash(), i)
 	if !UseSputnikVM {
 		receipt, _, err := ApplyTransaction(p.config, p.bc, nil, gp, statedb, header, tx, usedGas, cfg)
-=======
-		totalUsedGas = big.NewInt(0)
-		header       = block.Header()
-		gp           = new(GasPool).AddGas(block.GasLimit())
-	)
-
-	if tx.Protected() {
-		chainId := p.config.GetChainID()
-		if chainId.Cmp(new(big.Int)) == 0 {
-			return nil, fmt.Errorf("ChainID is not set for EIP-155 in chain configuration at block number: %v. \n  Tx ChainID: %v", block.Number(), tx.ChainId())
-		}
-		if tx.ChainId() == nil || tx.ChainId().Cmp(chainId) != 0 {
-			return nil, fmt.Errorf("Invalid transaction chain id. Current chain id: %v tx chain id: %v", p.config.GetChainID(), tx.ChainId())
-		}
-	}
-	//statedb.StartRecord(tx.Hash(), block.Hash(), i)
-	if !UseSputnikVM {
-		receipt, _, _, err := ApplyTransaction(p.config, p.bc, gp, statedb, header, tx, totalUsedGas)
->>>>>>> caefcc15
 		if err != nil {
 			return nil, err
 		}
 		return receipt, nil
 	}
-<<<<<<< HEAD
 	receipt, _, err := ApplyMultiVmTransaction(p.config, p.bc, gp, statedb, header, tx, usedGas)
-=======
-	receipt, _, _, err := ApplyMultiVmTransaction(p.config, p.bc, gp, statedb, header, tx, totalUsedGas)
->>>>>>> caefcc15
 	if err != nil {
 		return nil, err
 	}
 	return receipt, nil
 }
-<<<<<<< HEAD
 
 // TODO(tzdybal) - refactor (duplicate from eth/api.go)
 // getTransactionBlockData fetches the meta data for the given transaction from the chain database. This is useful to
@@ -202,7 +163,58 @@
 	}
 
 	blockData, err := chainDb.Get(append(txHash.Bytes(), 0x0001))
-=======
+	if err != nil {
+		return common.Hash{}, uint64(0), uint64(0), err
+	}
+
+	reader := bytes.NewReader(blockData)
+	if err = rlp.Decode(reader, &txBlock); err != nil {
+		return common.Hash{}, uint64(0), uint64(0), err
+	}
+
+	return txBlock.BlockHash, txBlock.BlockIndex, txBlock.Index, nil
+}
+
+func (p *StateProcessor) ReplayTransaction(txHash common.Hash, statedb *state.StateDB) (*types.Receipt, error) {
+	statedb = statedb.Copy()
+
+	blockHash, _, index, err := getTransactionBlockData(p.bc.chainDb, txHash)
+	if err != nil {
+		return nil, err
+	}
+
+	block := GetBlock(p.bc.chainDb, blockHash)
+	tx := block.Transactions()[index]
+
+	var (
+		totalUsedGas = big.NewInt(0)
+		header       = block.Header()
+		gp           = new(GasPool).AddGas(block.GasLimit())
+	)
+
+	if tx.Protected() {
+		chainId := p.config.GetChainID()
+		if chainId.Cmp(new(big.Int)) == 0 {
+			return nil, fmt.Errorf("ChainID is not set for EIP-155 in chain configuration at block number: %v. \n  Tx ChainID: %v", block.Number(), tx.ChainId())
+		}
+		if tx.ChainId() == nil || tx.ChainId().Cmp(chainId) != 0 {
+			return nil, fmt.Errorf("Invalid transaction chain id. Current chain id: %v tx chain id: %v", p.config.GetChainID(), tx.ChainId())
+		}
+	}
+	//statedb.StartRecord(tx.Hash(), block.Hash(), i)
+	if !UseSputnikVM {
+		receipt, _, _, err := ApplyTransaction(p.config, p.bc, gp, statedb, header, tx, totalUsedGas)
+		if err != nil {
+			return nil, err
+		}
+		return receipt, nil
+	}
+	receipt, _, _, err := ApplyMultiVmTransaction(p.config, p.bc, gp, statedb, header, tx, totalUsedGas)
+	if err != nil {
+		return nil, err
+	}
+	return receipt, nil
+}
 
 // TODO(tzdybal) - refactor (duplicate from eth/api.go)
 // getTransactionBlockData fetches the meta data for the given transaction from the chain database. This is useful to
@@ -228,28 +240,6 @@
 }
 
 // ApplyTransaction attempts to apply a transaction to the given state database
-// and uses the input parameters for its environment.
-//
-// ApplyTransactions returns the generated receipts and vm logs during the
-// execution of the state transition phase.
-func ApplyTransaction(config *ChainConfig, bc *BlockChain, gp *GasPool, statedb *state.StateDB, header *types.Header, tx *types.Transaction, usedGas *big.Int) (*types.Receipt, vm.Logs, *big.Int, error) {
-	tx.SetSigner(config.GetSigner(header.Number))
-
-	_, gas, failed, err := ApplyMessage(NewEnv(statedb, config, bc, tx, header), tx, gp)
->>>>>>> caefcc15
-	if err != nil {
-		return common.Hash{}, uint64(0), uint64(0), err
-	}
-
-	reader := bytes.NewReader(blockData)
-	if err = rlp.Decode(reader, &txBlock); err != nil {
-		return common.Hash{}, uint64(0), uint64(0), err
-	}
-
-	return txBlock.BlockHash, txBlock.BlockIndex, txBlock.Index, nil
-}
-
-// ApplyTransaction attempts to apply a transaction to the given state database
 // and uses the input parameters for its environment. It returns the receipt
 // for the transaction, gas used and an error if the transaction failed,
 // indicating the block was invalid.
@@ -268,6 +258,7 @@
 	if err != nil {
 		return nil, 0, err
 	}
+
 	// Update the state with pending changes
 	var root []byte
 	if config.IsByzantium(header.Number) {
