--- conflicted
+++ resolved
@@ -89,16 +89,9 @@
 				return nil, nil, 0, fmt.Errorf("invalid transaction chain id. Current chain id: %v tx chain id: %v", p.config.GetChainID(), tx.ChainId())
 			}
 		}
-<<<<<<< HEAD
-		statedb.Prepare(tx.Hash(), block.Hash(), i)
-		if !UseSputnikVM {
-			// (config *params.ChainConfig, bc ChainContext, author *common.Address, gp *GasPool, statedb *state.StateDB, header *types.Header, tx *types.Transaction, usedGas *uint64, cfg vm.Config)
-			receipt, _, err := ApplyTransaction(p.config, p.bc, nil, gp, statedb, header, tx, usedGas, cfg)
-=======
 		statedb.StartRecord(tx.Hash(), block.Hash(), i)
 		if UseSputnikVM != "true" {
 			receipt, logs, _, err := ApplyTransaction(p.config, p.bc, gp, statedb, header, tx, totalUsedGas)
->>>>>>> f5ccbff5
 			if err != nil {
 				return nil, nil, *usedGas, err
 			}
@@ -125,11 +118,7 @@
 func ApplyTransaction(config *params.ChainConfig, bc ChainContext, author *common.Address, gp *GasPool, statedb *state.StateDB, header *types.Header, tx *types.Transaction, usedGas *uint64, cfg vm.Config) (*types.Receipt, uint64, error) {
 	tx.SetSigner(config.GetSigner(header.Number))
 
-<<<<<<< HEAD
-	msg, err := tx.AsMessage(config.GetSigner(header.Number))
-=======
 	_, gas, failed, err := ApplyMessage(NewEnv(statedb, config, bc, tx, header), tx, gp)
->>>>>>> f5ccbff5
 	if err != nil {
 		return nil, 0, err
 	}
