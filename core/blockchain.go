--- conflicted
+++ resolved
@@ -1201,10 +1201,6 @@
 
 	if (stats.queued > 0 || stats.processed > 0 || stats.ignored > 0) && bool(glog.V(logger.Info)) {
 		tend := time.Since(tstart)
-<<<<<<< HEAD
-		first, last := chain[0], chain[len(chain)-1]
-		glog.Infof("imported %d block(s) (%d queued %d ignored) including %d txs in %v. #%v [%x / %x]\n", stats.processed, stats.queued, stats.ignored, txcount, tend, last.Number(), first.Hash().Bytes()[:4], last.Hash().Bytes()[:4])
-=======
 		start, end := chain[0], chain[len(chain)-1]
 		if logger.MlogEnabled() {
 			mlogBlockchain.Send(mlogBlockchainInsertBlocks.SetDetailValues(
@@ -1227,7 +1223,6 @@
 			end.Number(),
 			start.Hash().Bytes()[:4],
 			end.Hash().Bytes()[:4])
->>>>>>> 462a0c24
 	}
 	go self.postChainEvents(events, coalescedLogs)
 
