// Copyright 2014 The go-ethereum Authors
// This file is part of the go-ethereum library.
//
// The go-ethereum library is free software: you can redistribute it and/or modify
// it under the terms of the GNU Lesser General Public License as published by
// the Free Software Foundation, either version 3 of the License, or
// (at your option) any later version.
//
// The go-ethereum library is distributed in the hope that it will be useful,
// but WITHOUT ANY WARRANTY; without even the implied warranty of
// MERCHANTABILITY or FITNESS FOR A PARTICULAR PURPOSE. See the
// GNU Lesser General Public License for more details.
//
// You should have received a copy of the GNU Lesser General Public License
// along with the go-ethereum library. If not, see <http://www.gnu.org/licenses/>.

// Package core implements the Ethereum consensus protocol.
package core

import (
	"errors"
	"fmt"
	"io"
	"log"
	"math/big"
	mrand "math/rand"
	"runtime"
	"sync"
	"sync/atomic"
	"time"

	"reflect"
	"strconv"

	"encoding/binary"

	"github.com/ethereumproject/go-ethereum/common"
	"github.com/ethereumproject/go-ethereum/core/state"
	"github.com/ethereumproject/go-ethereum/core/types"
	"github.com/ethereumproject/go-ethereum/core/vm"
	"github.com/ethereumproject/go-ethereum/crypto"
	"github.com/ethereumproject/go-ethereum/ethdb"
	"github.com/ethereumproject/go-ethereum/event"
	"github.com/ethereumproject/go-ethereum/logger"
	"github.com/ethereumproject/go-ethereum/logger/glog"
	"github.com/ethereumproject/go-ethereum/pow"
	"github.com/ethereumproject/go-ethereum/rlp"
	"github.com/ethereumproject/go-ethereum/trie"
	"github.com/hashicorp/golang-lru"
)

var (
	ErrNoGenesis = errors.New("Genesis not found in chain")
	errNilBlock  = errors.New("nil block")
	errNilHeader = errors.New("nil header")
)

const (
	headerCacheLimit    = 512
	bodyCacheLimit      = 256
	tdCacheLimit        = 1024
	blockCacheLimit     = 256
	maxFutureBlocks     = 256
	maxTimeFutureBlocks = 30
	// must be bumped when consensus algorithm is changed, this forces the upgradedb
	// command to be run (forces the blocks to be imported again using the new algorithm)
	BlockChainVersion = 3
)

// BlockChain represents the canonical chain given a database with a genesis
// block. The Blockchain manages chain imports, reverts, chain reorganisations.
//
// Importing blocks in to the block chain happens according to the set of rules
// defined by the two stage Validator. Processing of blocks is done using the
// Processor which processes the included transaction. The validation of the state
// is done in the second part of the Validator. Failing results in aborting of
// the import.
//
// The BlockChain also helps in returning blocks from **any** chain included
// in the database as well as blocks that represents the canonical chain. It's
// important to note that GetBlock can return any block and does not need to be
// included in the canonical one where as GetBlockByNumber always represents the
// canonical chain.
type BlockChain struct {
	config *ChainConfig // chain & network configuration

	hc           *HeaderChain
	chainDb      ethdb.Database
	eventMux     *event.TypeMux
	genesisBlock *types.Block

	mu      sync.RWMutex // global mutex for locking chain operations
	chainmu sync.RWMutex // blockchain insertion lock
	procmu  sync.RWMutex // block processor lock

	currentBlock     *types.Block // Current head of the block chain
	currentFastBlock *types.Block // Current head of the fast-sync chain (may be above the block chain!)

	stateCache   *state.StateDB // State database to reuse between imports (contains state cache)
	bodyCache    *lru.Cache     // Cache for the most recent block bodies
	bodyRLPCache *lru.Cache     // Cache for the most recent block bodies in RLP encoded format
	blockCache   *lru.Cache     // Cache for the most recent entire blocks
	futureBlocks *lru.Cache     // future blocks are blocks added for later processing

	quit    chan struct{} // blockchain quit channel
	running int32         // running must be called atomically
	// procInterrupt must be atomically called
	procInterrupt int32          // interrupt signaler for block processing
	wg            sync.WaitGroup // chain processing wait group for shutting down

	pow       pow.PoW
	processor Processor // block processor interface
	validator Validator // block and state validator interface

	atxi *AtxiT
}

func (bc *BlockChain) GetHeaderByHash(h common.Hash) *types.Header {
	return bc.hc.GetHeader(h)
}

func (bc *BlockChain) GetBlockByHash(h common.Hash) *types.Block {
	return bc.GetBlock(h)
}

// NewBlockChain returns a fully initialised block chain using information
// available in the database. It initialises the default Ethereum Validator and
// Processor.
func NewBlockChain(chainDb ethdb.Database, config *ChainConfig, pow pow.PoW, mux *event.TypeMux) (*BlockChain, error) {
	bodyCache, _ := lru.New(bodyCacheLimit)
	bodyRLPCache, _ := lru.New(bodyCacheLimit)
	blockCache, _ := lru.New(blockCacheLimit)
	futureBlocks, _ := lru.New(maxFutureBlocks)

	bc := &BlockChain{
		config:       config,
		chainDb:      chainDb,
		eventMux:     mux,
		quit:         make(chan struct{}),
		bodyCache:    bodyCache,
		bodyRLPCache: bodyRLPCache,
		blockCache:   blockCache,
		futureBlocks: futureBlocks,
		pow:          pow,
	}
	bc.SetValidator(NewBlockValidator(config, bc, pow))
	bc.SetProcessor(NewStateProcessor(config, bc))

	gv := func() HeaderValidator { return bc.Validator() }
	var err error
	bc.hc, err = NewHeaderChain(chainDb, config, mux, gv, bc.getProcInterrupt)
	if err != nil {
		return nil, err
	}

	bc.genesisBlock = bc.GetBlockByNumber(0)
	if bc.genesisBlock == nil {
		return nil, ErrNoGenesis
	}

	if err := bc.LoadLastState(false); err != nil {
		return nil, err
	}
	// Check the current state of the block hashes and make sure that we do not have any of the bad blocks in our chain
	for i := range config.BadHashes {
		if header := bc.GetHeader(config.BadHashes[i].Hash); header != nil && header.Number.Cmp(config.BadHashes[i].Block) == 0 {
			glog.V(logger.Error).Infof("Found bad hash, rewinding chain to block #%d [%s]", header.Number, header.ParentHash.Hex())
			bc.SetHead(header.Number.Uint64() - 1)
			glog.V(logger.Error).Infoln("Chain rewind was successful, resuming normal operation")
		}
	}
	// Take ownership of this particular state
	go bc.update()
	return bc, nil
}

func NewBlockChainDryrun(chainDb ethdb.Database, config *ChainConfig, pow pow.PoW, mux *event.TypeMux) (*BlockChain, error) {
	bodyCache, _ := lru.New(bodyCacheLimit)
	bodyRLPCache, _ := lru.New(bodyCacheLimit)
	blockCache, _ := lru.New(blockCacheLimit)
	futureBlocks, _ := lru.New(maxFutureBlocks)

	bc := &BlockChain{
		config:       config,
		chainDb:      chainDb,
		eventMux:     mux,
		quit:         make(chan struct{}),
		bodyCache:    bodyCache,
		bodyRLPCache: bodyRLPCache,
		blockCache:   blockCache,
		futureBlocks: futureBlocks,
		pow:          pow,
	}
	bc.SetValidator(NewBlockValidator(config, bc, pow))
	bc.SetProcessor(NewStateProcessor(config, bc))

	gv := func() HeaderValidator { return bc.Validator() }
	var err error
	bc.hc, err = NewHeaderChain(chainDb, config, mux, gv, bc.getProcInterrupt)
	if err != nil {
		return nil, err
	}

	bc.genesisBlock = bc.GetBlockByNumber(0)
	if bc.genesisBlock == nil {
		return nil, ErrNoGenesis
	}

	//if err := bc.loadLastState(); err != nil {
	//	return nil, err
	//}
	// Check the current state of the block hashes and make sure that we do not have any of the bad blocks in our chain
	for i := range config.BadHashes {
		if header := bc.GetHeader(config.BadHashes[i].Hash); header != nil && header.Number.Cmp(config.BadHashes[i].Block) == 0 {
			glog.V(logger.Error).Infof("Found bad hash, rewinding chain to block #%d [%s]", header.Number, header.ParentHash.Hex())
			bc.SetHead(header.Number.Uint64() - 1)
			glog.V(logger.Error).Infoln("Chain rewind was successful, resuming normal operation")
		}
	}
	// // Take ownership of this particular state
	//go bc.update()
	return bc, nil
}

// GetEventMux returns the blockchain's event mux
func (bc *BlockChain) GetEventMux() *event.TypeMux {
	return bc.eventMux
}

<<<<<<< HEAD
// SetAddTxIndex sets the db and in-use var for atx indexing.
func (bc *BlockChain) SetAddTxIndex(db ethdb.Database, tf bool) {
	bc.useAddTxIndex = tf
	bc.indexesDb = db
}

// GetAddTxIndex return indexes db and if atx index in use.
func (bc *BlockChain) GetAddTxIndex() (ethdb.Database, bool) {
	return bc.indexesDb, bc.useAddTxIndex
=======
// SetAtxi sets the db and in-use var for atx indexing.
func (self *BlockChain) SetAtxi(a *AtxiT) {
	self.atxi = a
}

// GetAtxi return indexes db and if atx index in use.
func (self *BlockChain) GetAtxi() *AtxiT {
	return self.atxi
>>>>>>> 4932e715
}

func (bc *BlockChain) getProcInterrupt() bool {
	return atomic.LoadInt32(&bc.procInterrupt) == 1
}

func (bc *BlockChain) blockIsGenesis(b *types.Block) bool {
	if bc.Genesis() != nil {
		return reflect.DeepEqual(b, bc.Genesis())
	}
	ht, _ := DefaultConfigMorden.Genesis.Header()
	hm, _ := DefaultConfigMainnet.Genesis.Header()
	return b.Hash() == ht.Hash() || b.Hash() == hm.Hash()

}

// blockIsInvalid sanity checks for a block's health.
func (bc *BlockChain) blockIsInvalid(b *types.Block) error {

	type testCases struct {
		explanation string
		test        func(b *types.Block) error
	}

	blockAgnosticCases := []testCases{
		{
			"block is nil",
			func(b *types.Block) error {
				if b == nil {
					return errNilBlock
				}
				return nil
			},
		},
		{
			"block has nil header",
			func(b *types.Block) error {
				if b.Header() == nil {
					return errNilHeader
				}
				return nil
			},
		},
		{
			"block has nil body",
			func(b *types.Block) error {
				if b.Body() == nil {
					return errors.New("nil body")
				}
				return nil
			},
		},
		{
			"block has invalid hash",
			func(b *types.Block) error {
				if b.Hash() == (common.Hash{}) {
					return errors.New("block hash empty")
				}
				// Note that we're confirming that blockchain "has" this block;
				// later we'll use "has-with-state" to differentiate fast/full blocks, and want to be sure
				// that not only is the hash valid, but also that only the state is missing if HasBlockAndState returns false.
				if !bc.HasBlock(b.Hash()) {
					return fmt.Errorf("blockchain cannot find block with hash=%x", b.Hash())
				}
				return nil
			},
		},
		{
			"block has invalid td",
			func(b *types.Block) error {
				if td := b.Difficulty(); td == nil {
					return fmt.Errorf("invalid TD=%v for block #%d", td, b.NumberU64())
				}
				pTd := bc.GetTd(b.ParentHash())
				externTd := new(big.Int).Add(pTd, b.Difficulty())
				if gotTd := bc.GetTd(b.Hash()); gotTd != nil && externTd.Cmp(gotTd) != 0 {
					return fmt.Errorf("invalid TD=%v (want=%v) for block #%d", b.Difficulty(), gotTd, b.NumberU64())
				}
				return nil
			},
		},
	}

	for _, c := range blockAgnosticCases {
		if e := c.test(b); e != nil {
			return e
		}
	}

	// Assume genesis block is healthy from chain configuration.
	if bc.blockIsGenesis(b) {
		return nil
	}

	// If header number is 0 and hash is not genesis hash,
	// something is wrong; possibly missing/malformed header.
	if b.NumberU64() == 0 {
		return fmt.Errorf("block number: 0, but is not genesis block: block: %v, \ngenesis: %v", b, bc.genesisBlock)
	}

	// sharedBlockCheck does everything that bc.Validator().ValidateBlock does, except that it
	// 1. won't return an early error if the block is already known (eg. ErrKnownBlock)
	// 2. won't check state
	sharedBlockCheck := func(b *types.Block) error {
		// Fast and full blocks should always have headers.
		pHash := b.ParentHash()
		if pHash == (common.Hash{}) {
			return ParentError(pHash)
		}
		pHeader := bc.hc.GetHeader(pHash)
		if pHeader == nil {
			return fmt.Errorf("nil parent header for hash: %x", pHash)
		}
		// Use parent header hash to get block (instead of b.ParentHash)
		parent := bc.GetBlock(pHeader.Hash())
		if parent == nil {
			return ParentError(b.ParentHash())
		}

		if err := bc.Validator().ValidateHeader(b.Header(), parent.Header(), true); err != nil {
			return err
		}

		// verify the uncles are correctly rewarded
		if err := bc.Validator().VerifyUncles(b, parent); err != nil {
			return err
		}

		// Verify UncleHash before running other uncle validations
		unclesSha := types.CalcUncleHash(b.Uncles())
		if unclesSha != b.Header().UncleHash {
			return fmt.Errorf("invalid uncles root hash. received=%x calculated=%x", b.Header().UncleHash, unclesSha)
		}

		// The transactions Trie's root (R = (Tr [[i, RLP(T1)], [i, RLP(T2)], ... [n, RLP(Tn)]]))
		// can be used by light clients to make sure they've received the correct Txs
		txSha := types.DeriveSha(b.Transactions())
		if txSha != b.Header().TxHash {
			return fmt.Errorf("invalid transaction root hash. received=%x calculated=%x", b.Header().TxHash, txSha)
		}
		return nil
	}

	// fullBlockCheck ensures state exists for parent and current blocks.
	fullBlockCheck := func(b *types.Block) error {
		parent := bc.GetBlock(b.ParentHash())
		// == bc.HasBlock
		if parent == nil {
			return ParentError(b.ParentHash())
		}
		// Parent does not have state; this is only a corruption if it's the not the point where fast
		// sync was disabled and full states started to be synced.
		if !bc.HasBlockAndState(parent.Hash()) {
			grandparent := bc.GetBlock(parent.ParentHash())
			// If grandparent DOES have state, then so should parent.
			// If grandparent doesn't have state, then assume that it was the first full block synced.
			if bc.HasBlockAndState(grandparent.Hash()) {
				return ParentError(b.ParentHash())
			}
		}
		return nil
	}

	// Since we're using absent state to decide that a full block check isn't required,
	// we need to be sure that an absent state isn't actually a db corruption/inconsistency.
	// Check parent block and confirm that there is NOT any state available for that block, either.
	fastBlockCheck := func(b *types.Block) error {
		pi := b.NumberU64() - 1
		cb := bc.GetBlockByNumber(pi)
		if cb == nil {
			return fmt.Errorf("preceding nil block=#%d, while checking block=#%d health", pi, b.NumberU64())
		}
		if cb.Header() == nil {
			return fmt.Errorf("preceding nil header block=#%d, while checking block=#%d health", pi, b.NumberU64())
		}
		// Genesis will have state.
		if pi > 1 {
			if bc.HasBlockAndState(cb.Hash()) {
				return fmt.Errorf("checking block=%d without state, found nonabsent state for block #%d", b.NumberU64(), pi)
			}
		}
		return nil
	}

	// Use shared block check. The only thing this doesn't check is state.
	if e := sharedBlockCheck(b); e != nil {
		return e
	}

	// Separate checks for fast/full blocks.
	//
	// Assume state is not missing.
	// Fast block.
	if !bc.HasBlockAndState(b.Hash()) {
		glog.V(logger.Debug).Infof("Validating recovery FAST block #%d", b.Number())
		return fastBlockCheck(b)
	}

	// Full block.
	glog.V(logger.Debug).Infof("Validating recovery FULL block #%d", b.Number())
	return fullBlockCheck(b)
}

// Recovery progressively validates the health of stored blockchain data.
// Soft resets should only be called in case of probable corrupted or invalid stored data,
// and which are invalid for known or expected reasons.
// It requires that the blockchain state be loaded so that cached head values are available, eg CurrentBlock(), etc.
func (bc *BlockChain) Recovery(from int, increment int) (checkpoint uint64) {

	// Function for random dynamic incremental stepping through recoverable blocks.
	// This avoids a set pattern for checking block validity, which might present
	// a vulnerability.
	// Random increments are only implemented with using an interval > 1.
	randomizeIncrement := func(i int) int {
		halfIncrement := i / 2
		ri := mrand.Int63n(int64(halfIncrement))
		if ri%2 == 0 {
			return i + int(ri)
		}
		return i - int(ri)
	}

	if from > 1 {
		checkpoint = uint64(from)
	}

	// Hold setting if should randomize incrementing.
	shouldRandomizeIncrement := increment > 1
	// Always base randomization off of original increment,
	// otherwise we'll eventually skew (narrow) the random set.
	dynamicalIncrement := increment

	// Establish initial increment value.
	if shouldRandomizeIncrement {
		dynamicalIncrement = randomizeIncrement(increment)
	}

	// Set up logging for block recovery progress.
	ticker := time.NewTicker(time.Second * 3)
	defer ticker.Stop()
	go func() {
		for range ticker.C {
			glog.V(logger.Info).Warnf("Recovered checkpoints through block #%d", checkpoint)
			glog.D(logger.Warn).Warnf("Recovered checkpoints through block #%d", checkpoint)
		}
	}()

	// Step next block.
	// Genesis is used only as a shorthand memory placeholder at a *types.Block; it will be replaced
	// or never returned.
	var checkpointBlockNext = bc.Genesis()

	// In order for this number to be available at the time this function is called, the number (eg. `from`)
	// may need to be persisted locally from the last connection.
	for i := from; i > 0 && checkpointBlockNext != nil; i += dynamicalIncrement {

		checkpointBlockNext = bc.GetBlockByNumber(uint64(i))

		// If block does not exist in db.
		if checkpointBlockNext == nil {
			// Traverse in small steps (increment =1) from last known big step (increment >1) checkpoint.
			if increment > 1 && i-increment > 1 {
				glog.V(logger.Debug).Warnf("Reached nil block #%d, retrying recovery beginning from #%d, incrementing +%d", i, i-increment, 1)
				return bc.Recovery(i-increment, 1) // hone in
			}
			glog.V(logger.Debug).Warnf("No block data available for block #%d", uint64(i))
			break
		}

		// blockIsInvalid runs various block sanity checks, over and above Validator efforts to ensure
		// no known block strangenesses.
		ee := bc.blockIsInvalid(checkpointBlockNext)
		if ee == nil {
			// Everything seems to be fine, set as the head block
			glog.V(logger.Debug).Infof("Found OK later block #%d", checkpointBlockNext.NumberU64())

			checkpoint = checkpointBlockNext.NumberU64()

			bc.hc.SetCurrentHeader(checkpointBlockNext.Header())
			bc.currentFastBlock = checkpointBlockNext

			// If state information is available for block, it is a full block.
			// State validity has been confirmed by `blockIsInvalid == nil`
			if bc.HasBlockAndState(checkpointBlockNext.Hash()) {
				bc.currentBlock = checkpointBlockNext
			}

			if shouldRandomizeIncrement {
				dynamicalIncrement = randomizeIncrement(increment)
			}
			continue
		}
		glog.V(logger.Error).Errorf("Found unhealthy block #%d (%v): \n\n%v", i, ee, checkpointBlockNext)
		if increment == 1 {
			break
		}
		return bc.Recovery(i-increment, 1)
	}
	if checkpoint > 0 {
		glog.V(logger.Warn).Warnf("Found recoverable blockchain data through block #%d", checkpoint)
	}
	return checkpoint
}

// loadLastState loads the last known chain state from the database. This method
// assumes that the chain manager mutex is held.
func (bc *BlockChain) LoadLastState(dryrun bool) error {

	bc.mu.Lock()
	defer bc.mu.Unlock()

	// recoverOrReset checks for recoverable block data.
	// If no recoverable block data is found, plain Reset() is called.
	// If safe blockchain data exists (so head block was wrong/invalid), blockchain db head
	// is set to last available safe checkpoint.
	recoverOrReset := func() error {
		glog.V(logger.Warn).Infoln("Checking database for recoverable block data...")

		recoveredHeight := bc.Recovery(1, 100)

		bc.mu.Unlock()
		defer bc.mu.Lock()

		if recoveredHeight == 0 {
			glog.V(logger.Error).Errorln("No recoverable data found, resetting to genesis.")
			return bc.Reset()
		}
		// Remove all block header and canonical data above recoveredHeight
		bc.PurgeAbove(recoveredHeight + 1)
		return bc.SetHead(recoveredHeight)
	}

	// Restore the last known head block
	head := GetHeadBlockHash(bc.chainDb)
	if head == (common.Hash{}) {
		// Corrupt or empty database, init from scratch
		if !dryrun {
			glog.V(logger.Warn).Errorln("Empty database, attempting chain reset with recovery.")
			return recoverOrReset()
		}
		return errors.New("empty HeadBlockHash")
	}

	// Get head block by hash
	currentBlock := bc.GetBlock(head)

	// Make sure head block is available.
	if currentBlock == nil {
		// Corrupt or empty database, init from scratch
		if !dryrun {
			glog.V(logger.Warn).Errorf("Head block missing, hash: %x\nAttempting chain reset with recovery.", head)
			return recoverOrReset()
		}
		return errors.New("nil currentBlock")
	}

	// If currentBlock (fullblock) is not genesis, check that it is valid
	// and that it has a state associated with it.
	if currentBlock.Number().Cmp(new(big.Int)) > 0 {
		glog.V(logger.Info).Infof("Validating currentBlock: %v", currentBlock.Number())
		if e := bc.blockIsInvalid(currentBlock); e != nil {
			if !dryrun {
				glog.V(logger.Warn).Errorf("Found unhealthy head full block #%d (%x): %v \nAttempting chain reset with recovery.", currentBlock.Number(), currentBlock.Hash(), e)
				return recoverOrReset()
			}
			return fmt.Errorf("invalid currentBlock: %v", e)
		}
	}

	// Everything seems to be fine, set as the head block
	bc.currentBlock = currentBlock

	// Restore the last known head header
	currentHeader := bc.currentBlock.Header()

	// Get head header by hash.
	if head := GetHeadHeaderHash(bc.chainDb); head != (common.Hash{}) {
		if header := bc.GetHeader(head); header != nil {
			currentHeader = header
		}
	}
	// Ensure total difficulty exists and is valid for current header.
	if td := currentHeader.Difficulty; td == nil || td.Sign() < 1 {
		if !dryrun {
			glog.V(logger.Warn).Errorf("Found current header #%d with invalid TD=%v\nAttempting chain reset with recovery...", currentHeader.Number, td)
			return recoverOrReset()
		}
		return fmt.Errorf("invalid TD=%v for currentHeader=#%d", td, currentHeader.Number)
	}

	bc.hc.SetCurrentHeader(currentHeader)

	// Restore the last known head fast block from placeholder
	bc.currentFastBlock = bc.currentBlock
	if head := GetHeadFastBlockHash(bc.chainDb); head != (common.Hash{}) {
		if block := bc.GetBlock(head); block != nil {
			bc.currentFastBlock = block
		}
	}

	// If currentBlock (fullblock) is not genesis, check that it is valid
	// and that it has a state associated with it.
	if bc.currentFastBlock.Number().Cmp(new(big.Int)) > 0 {
		glog.V(logger.Info).Infof("Validating currentFastBlock: %v", bc.currentFastBlock.Number())
		if e := bc.blockIsInvalid(bc.currentFastBlock); e != nil {
			if !dryrun {
				glog.V(logger.Warn).Errorf("Found unhealthy head fast block #%d (%x): %v \nAttempting chain reset with recovery.", bc.currentFastBlock.Number(), bc.currentFastBlock.Hash(), e)
				return recoverOrReset()
			}
			return fmt.Errorf("invalid currentFastBlock: %v", e)
		}
	}

	// Case: Head full block and fastblock, where there actually exist blocks beyond that
	// in the chain, but last-h/b/fb key-vals (placeholders) are corrupted/wrong, causing it to appear
	// as if the latest block is below the actual blockchain db head block.
	// Update: initial reported case had genesis as constant apparent head.
	// New logs also can show `1` as apparent head.
	// -- Solve: instead of checking via hardcode if apparent genesis block and block `1` is nonnil, check if
	// any block data exists ahead of whatever apparent head is.
	//
	// Look to "rewind" FORWARDS in case of missing/malformed header/placeholder at or near
	// actual stored block head, caused by improper/unfulfilled `WriteHead*` functions,
	// possibly caused by ungraceful stopping on SIGKILL.
	// WriteHead* failing to write in this scenario would cause the head header to be
	// misidentified an artificial non-purged re-sync to begin.
	// I think.

	// If dryrun, don't use additional safety checks or logging and just return state as-is.
	if dryrun {
		return nil
	}

	// Use highest known header number to check for "invisible" block data beyond.
	highestApparentHead := bc.hc.CurrentHeader().Number.Uint64()
	aboveHighestApparentHead := highestApparentHead + 2048

	if b := bc.GetBlockByNumber(aboveHighestApparentHead); b != nil {
		glog.V(logger.Warn).Errorf("Found block data beyond apparent head (head=%d, found=%d)", highestApparentHead, aboveHighestApparentHead)
		return recoverOrReset()
	}

	// Check head block number congruent to hash.
	if b := bc.GetBlockByNumber(bc.currentBlock.NumberU64()); b != nil && b.Header() != nil && b.Header().Hash() != bc.currentBlock.Hash() {
		glog.V(logger.Error).Errorf("Found head block number and hash mismatch: number=%d, hash=%x", bc.currentBlock.NumberU64(), bc.currentBlock.Hash())
		return recoverOrReset()
	}

	// Check head header number congruent to hash.
	if h := bc.hc.GetHeaderByNumber(bc.hc.CurrentHeader().Number.Uint64()); h != nil && bc.hc.GetHeader(h.Hash()) != h {
		glog.V(logger.Error).Errorf("Found head header number and hash mismatch: number=%d, hash=%x", bc.hc.CurrentHeader().Number.Uint64(), bc.hc.CurrentHeader().Hash())
		return recoverOrReset()
	}

	// Case: current header below fast or full block.
	//
	highestCurrentBlockFastOrFull := bc.currentBlock.Number()
	if bc.currentFastBlock.Number().Cmp(highestCurrentBlockFastOrFull) > 0 {
		highestCurrentBlockFastOrFull = bc.currentFastBlock.Number()
	}
	// If the current header is behind head full block OR fast block, we should reset to the height of last OK header.
	if bc.hc.CurrentHeader().Number.Cmp(highestCurrentBlockFastOrFull) < 0 {
		glog.V(logger.Error).Errorf("Found header height below block height, attempting reset with recovery...")
		return recoverOrReset()
	}

	// Initialize a statedb cache to ensure singleton account bloom filter generation
	//statedb, err := state.New(bc.currentBlock.Root(), state.NewDatabase(bc.chainDb))
	statedb, err := state.New(bc.currentBlock.Root(), state.NewDatabase(bc.chainDb))
	if err != nil {
		return err
	}
	bc.stateCache = statedb
	bc.stateCache.GetAccount(common.Address{})

	// Issue a status log and return
	headerTd := bc.GetTd(bc.hc.CurrentHeader().Hash())
	blockTd := bc.GetTd(bc.currentBlock.Hash())
	fastTd := bc.GetTd(bc.currentFastBlock.Hash())
	glog.V(logger.Warn).Infof("Last header: #%d [%x…] TD=%v", bc.hc.CurrentHeader().Number, bc.hc.CurrentHeader().Hash().Bytes()[:4], headerTd)
	glog.V(logger.Warn).Infof("Last block: #%d [%x…] TD=%v", bc.currentBlock.Number(), bc.currentBlock.Hash().Bytes()[:4], blockTd)
	glog.V(logger.Warn).Infof("Fast block: #%d [%x…] TD=%v", bc.currentFastBlock.Number(), bc.currentFastBlock.Hash().Bytes()[:4], fastTd)
	glog.D(logger.Warn).Infof("Local head header:     #%s [%s…] TD=%s",
		logger.ColorGreen(strconv.FormatUint(bc.hc.CurrentHeader().Number.Uint64(), 10)),
		logger.ColorGreen(bc.hc.CurrentHeader().Hash().Hex()[:8]),
		logger.ColorGreen(fmt.Sprintf("%v", headerTd)))
	glog.D(logger.Warn).Infof("Local head full block: #%s [%s…] TD=%s",
		logger.ColorGreen(strconv.FormatUint(bc.currentBlock.Number().Uint64(), 10)),
		logger.ColorGreen(bc.currentBlock.Hash().Hex()[:8]),
		logger.ColorGreen(fmt.Sprintf("%v", blockTd)))
	glog.D(logger.Warn).Infof("Local head fast block: #%s [%s…] TD=%s",
		logger.ColorGreen(strconv.FormatUint(bc.currentFastBlock.Number().Uint64(), 10)),
		logger.ColorGreen(bc.currentFastBlock.Hash().Hex()[:8]),
		logger.ColorGreen(fmt.Sprintf("%v", fastTd)))

	return nil
}

// PurgeAbove works like SetHead, but instead of rm'ing head <-> bc.currentBlock,
// it removes all stored blockchain data n -> *anyexistingblockdata*
// TODO: possibly replace with kv database iterator
func (bc *BlockChain) PurgeAbove(n uint64) {
	bc.mu.Lock()

	delFn := func(hash common.Hash) {
		DeleteBody(bc.chainDb, hash)
	}
	bc.hc.PurgeAbove(n, delFn)
	bc.mu.Unlock()
}

// SetHead rewinds the local chain to a new head. In the case of headers, everything
// above the new head will be deleted and the new one set. In the case of blocks
// though, the head may be further rewound if block bodies are missing (non-archive
// nodes after a fast sync).
func (bc *BlockChain) SetHead(head uint64) error {
	glog.V(logger.Warn).Infof("Setting blockchain head, target: %v", head)

	bc.mu.Lock()

	delFn := func(hash common.Hash) {
		DeleteBody(bc.chainDb, hash)
	}
	bc.hc.SetHead(head, delFn)
	currentHeader := bc.hc.CurrentHeader()

	// Clear out any stale content from the caches
	bc.bodyCache.Purge()
	bc.bodyRLPCache.Purge()
	bc.blockCache.Purge()
	bc.futureBlocks.Purge()

	// Rewind the block chain, ensuring we don't end up with a stateless head block
	if bc.currentBlock != nil && currentHeader.Number.Uint64() < bc.currentBlock.NumberU64() {
		bc.currentBlock = bc.GetBlock(currentHeader.Hash())
	}
	if bc.currentBlock != nil {
		if _, err := state.New(bc.currentBlock.Root(), state.NewDatabase(bc.chainDb)); err != nil {
			// Rewound state missing, rolled back to before pivot, reset to genesis
			bc.currentBlock = nil
		}
	}
	// Rewind the fast block in a simpleton way to the target head
	if bc.currentFastBlock != nil && currentHeader.Number.Uint64() < bc.currentFastBlock.NumberU64() {
		bc.currentFastBlock = bc.GetBlock(currentHeader.Hash())
	}
	// If either blocks reached nil, reset to the genesis state
	if bc.currentBlock == nil {
		bc.currentBlock = bc.genesisBlock
	}
	if bc.currentFastBlock == nil {
		bc.currentFastBlock = bc.genesisBlock
	}

	if err := WriteHeadBlockHash(bc.chainDb, bc.currentBlock.Hash()); err != nil {
		glog.Fatalf("failed to reset head block hash: %v", err)
	}
	if err := WriteHeadFastBlockHash(bc.chainDb, bc.currentFastBlock.Hash()); err != nil {
		glog.Fatalf("failed to reset head fast block hash: %v", err)
	}

	if bc.atxi != nil && bc.atxi.AutoMode {
		ldb, ok := bc.atxi.Db.(*ethdb.LDBDatabase)
		if !ok {
			glog.Fatal("could not cast indexes db to level db")
		}

		var removals [][]byte
		deleteRemovalsFn := func(rs [][]byte) {
			for _, r := range rs {
				if e := ldb.Delete(r); e != nil {
					glog.Fatal(e)
				}
			}
		}

		pre := ethdb.NewBytesPrefix(txAddressIndexPrefix)
		it := ldb.NewIteratorRange(pre)

		for it.Next() {
			key := it.Key()
			_, bn, _, _, _ := resolveAddrTxBytes(key)
			n := binary.LittleEndian.Uint64(bn)
			if n > head {
				removals = append(removals, key)
				// Prevent removals from getting too massive in case it's a big rollback
				// 100000 is a guess at a big but not-too-big memory allowance
				if len(removals) > 100000 {
					deleteRemovalsFn(removals)
					removals = [][]byte{}
				}
			}
		}
		it.Release()
		if e := it.Error(); e != nil {
			return e
		}
		deleteRemovalsFn(removals)

		// update atxi bookmark to lower head in the case that its progress was higher than the new head
		if bc.atxi != nil && bc.atxi.AutoMode {
			if i := bc.atxi.GetATXIBookmark(); i > head {
				if err := bc.atxi.SetATXIBookmark(head); err != nil {
					return err
				}
			}
		}
	}

	bc.mu.Unlock()
	return bc.LoadLastState(false)
}

// FastSyncCommitHead sets the current head block to the one defined by the hash
// irrelevant what the chain contents were prior.
func (bc *BlockChain) FastSyncCommitHead(hash common.Hash) error {
	// Make sure that both the block as well at its state trie exists
	block := bc.GetBlock(hash)
	if block == nil {
		return fmt.Errorf("non existent block [%x…]", hash[:4])
	}
	if _, err := trie.NewSecure(block.Root(), bc.chainDb, 0); err != nil {
		return err
	}
	// If all checks out, manually set the head block
	bc.mu.Lock()
	bc.currentBlock = block
	bc.mu.Unlock()

	glog.V(logger.Info).Infof("committed block #%d [%x…] as new head", block.Number(), hash[:4])
	return nil
}

// GasLimit returns the gas limit of the current HEAD block.
func (bc *BlockChain) GasLimit() *big.Int {
	bc.mu.RLock()
	defer bc.mu.RUnlock()

	return bc.currentBlock.GasLimit()
}

// LastBlockHash return the hash of the HEAD block.
func (bc *BlockChain) LastBlockHash() common.Hash {
	bc.mu.RLock()
	defer bc.mu.RUnlock()

	return bc.currentBlock.Hash()
}

// CurrentBlock retrieves the current head block of the canonical chain. The
// block is retrieved from the blockchain's internal cache.
func (bc *BlockChain) CurrentBlock() *types.Block {
	bc.mu.RLock()
	defer bc.mu.RUnlock()

	return bc.currentBlock
}

// CurrentFastBlock retrieves the current fast-sync head block of the canonical
// chain. The block is retrieved from the blockchain's internal cache.
func (bc *BlockChain) CurrentFastBlock() *types.Block {
	bc.mu.RLock()
	defer bc.mu.RUnlock()

	return bc.currentFastBlock
}

// Status returns status information about the current chain such as the HEAD Td,
// the HEAD hash and the hash of the genesis block.
func (bc *BlockChain) Status() (td *big.Int, currentBlock common.Hash, genesisBlock common.Hash) {
	bc.mu.RLock()
	defer bc.mu.RUnlock()
	return bc.GetTd(bc.currentBlock.Hash()), bc.currentBlock.Hash(), bc.genesisBlock.Hash()
}

// SetProcessor sets the processor required for making state modifications.
func (bc *BlockChain) SetProcessor(processor Processor) {
	bc.procmu.Lock()
	defer bc.procmu.Unlock()
	bc.processor = processor
}

// SetValidator sets the validator which is used to validate incoming blocks.
func (bc *BlockChain) SetValidator(validator Validator) {
	bc.procmu.Lock()
	defer bc.procmu.Unlock()
	bc.validator = validator
}

// Validator returns the current validator.
func (bc *BlockChain) Validator() Validator {
	bc.procmu.RLock()
	defer bc.procmu.RUnlock()
	return bc.validator
}

// Processor returns the current processor.
func (bc *BlockChain) Processor() Processor {
	bc.procmu.RLock()
	defer bc.procmu.RUnlock()
	return bc.processor
}

// AuxValidator returns the auxiliary validator (Proof of work atm)
func (bc *BlockChain) AuxValidator() pow.PoW { return bc.pow }

// State returns a new mutable state based on the current HEAD block.
func (bc *BlockChain) State() (*state.StateDB, error) {
	return bc.StateAt(bc.CurrentBlock().Root())
}

// StateAt returns a new mutable state based on a particular point in time.
func (bc *BlockChain) StateAt(root common.Hash) (*state.StateDB, error) {
	return state.New(root, state.NewDatabase(bc.chainDb))
}

// Reset purges the entire blockchain, restoring it to its genesis state.
func (bc *BlockChain) Reset() error {
	return bc.ResetWithGenesisBlock(bc.genesisBlock)
}

// ResetWithGenesisBlock purges the entire blockchain, restoring it to the
// specified genesis state.
func (bc *BlockChain) ResetWithGenesisBlock(genesis *types.Block) error {
	// Dump the entire block chain and purge the caches
	if err := bc.SetHead(0); err != nil {
		return err
	}
	bc.mu.Lock()
	defer bc.mu.Unlock()

	// Prepare the genesis block and reinitialise the chain
	if err := bc.hc.WriteTd(genesis.Hash(), genesis.Difficulty()); err != nil {
		glog.Fatalf("failed to write genesis block TD: %v", err)
	}
	if err := WriteBlock(bc.chainDb, genesis); err != nil {
		glog.Fatalf("failed to write genesis block: %v", err)
	}
	bc.genesisBlock = genesis
	bc.insert(bc.genesisBlock)
	bc.currentBlock = bc.genesisBlock
	bc.hc.SetGenesis(bc.genesisBlock.Header())
	bc.hc.SetCurrentHeader(bc.genesisBlock.Header())
	bc.currentFastBlock = bc.genesisBlock

	return nil
}

// Export writes the active chain to the given writer.
func (bc *BlockChain) Export(w io.Writer) error {
	if err := bc.ExportN(w, uint64(0), bc.currentBlock.NumberU64()); err != nil {
		return err
	}
	return nil
}

// ExportN writes a subset of the active chain to the given writer.
func (bc *BlockChain) ExportN(w io.Writer, first uint64, last uint64) error {
	bc.mu.RLock()
	defer bc.mu.RUnlock()

	if first > last {
		return fmt.Errorf("export failed: first (%d) is greater than last (%d)", first, last)
	}

	glog.V(logger.Info).Infof("exporting %d blocks...\n", last-first+1)

	for nr := first; nr <= last; nr++ {
		block := bc.GetBlockByNumber(nr)
		if block == nil {
			return fmt.Errorf("export failed on #%d: not found", nr)
		}

		if err := block.EncodeRLP(w); err != nil {
			return err
		}
	}

	return nil
}

// insert injects a new head block into the current block chain. This method
// assumes that the block is indeed a true head. It will also reset the head
// header and the head fast sync block to this very same block if they are older
// or if they are on a different side chain.
//
// Note, this function assumes that the `mu` mutex is held!
func (bc *BlockChain) insert(block *types.Block) {
	// If the block is on a side chain or an unknown one, force other heads onto it too
	updateHeads := GetCanonicalHash(bc.chainDb, block.NumberU64()) != block.Hash()

	// Add the block to the canonical chain number scheme and mark as the head
	if err := WriteCanonicalHash(bc.chainDb, block.Hash(), block.NumberU64()); err != nil {
		glog.Fatalf("failed to insert block number: %v", err)
	}
	if err := WriteHeadBlockHash(bc.chainDb, block.Hash()); err != nil {
		glog.Fatalf("failed to insert head block hash: %v", err)
	}
	bc.currentBlock = block

	// If the block is better than our head or is on a different chain, force update heads
	if updateHeads {
		bc.hc.SetCurrentHeader(block.Header())

		if err := WriteHeadFastBlockHash(bc.chainDb, block.Hash()); err != nil {
			glog.Fatalf("failed to insert head fast block hash: %v", err)
		}
		bc.currentFastBlock = block
	}
}

// Accessors
func (bc *BlockChain) Genesis() *types.Block {
	return bc.genesisBlock
}

// GetBody retrieves a block body (transactions and uncles) from the database by
// hash, caching it if found.
func (bc *BlockChain) GetBody(hash common.Hash) *types.Body {
	// Short circuit if the body's already in the cache, retrieve otherwise
	if cached, ok := bc.bodyCache.Get(hash); ok {
		body := cached.(*types.Body)
		return body
	}
	body := GetBody(bc.chainDb, hash)
	if body == nil {
		return nil
	}
	// Cache the found body for next time and return
	bc.bodyCache.Add(hash, body)
	return body
}

// GetBodyRLP retrieves a block body in RLP encoding from the database by hash,
// caching it if found.
func (bc *BlockChain) GetBodyRLP(hash common.Hash) rlp.RawValue {
	// Short circuit if the body's already in the cache, retrieve otherwise
	if cached, ok := bc.bodyRLPCache.Get(hash); ok {
		return cached.(rlp.RawValue)
	}
	body := GetBodyRLP(bc.chainDb, hash)
	if len(body) == 0 {
		return nil
	}
	// Cache the found body for next time and return
	bc.bodyRLPCache.Add(hash, body)
	return body
}

// HasBlock checks if a block is fully present in the database or not, caching
// it if present.
func (bc *BlockChain) HasBlock(hash common.Hash) bool {
	return bc.GetBlock(hash) != nil
}

// HasBlockAndState checks if a block and associated state trie is fully present
// in the database or not, caching it if present.
func (bc *BlockChain) HasBlockAndState(hash common.Hash) bool {
	// Check first that the block itbc is known
	block := bc.GetBlock(hash)
	if block == nil {
		return false
	}
	// Ensure the associated state is also present
	_, err := state.New(block.Root(), state.NewDatabase(bc.chainDb))
	return err == nil
}

// GetBlock retrieves a block from the database by hash, caching it if found.
func (bc *BlockChain) GetBlock(hash common.Hash) *types.Block {
	// Short circuit if the block's already in the cache, retrieve otherwise
	if block, ok := bc.blockCache.Get(hash); ok {
		return block.(*types.Block)
	}
	block := GetBlock(bc.chainDb, hash)
	if block == nil {
		return nil
	}
	// Cache the found block for next time and return
	bc.blockCache.Add(block.Hash(), block)
	return block
}

// GetBlockByNumber retrieves a block from the database by number, caching it
// (associated with its hash) if found.
func (bc *BlockChain) GetBlockByNumber(number uint64) *types.Block {
	hash := GetCanonicalHash(bc.chainDb, number)
	if hash == (common.Hash{}) {
		return nil
	}
	return bc.GetBlock(hash)
}

// [deprecated by eth/62]
// GetBlocksFromHash returns the block corresponding to hash and up to n-1 ancestors.
func (bc *BlockChain) GetBlocksFromHash(hash common.Hash, n int) (blocks []*types.Block) {
	for i := 0; i < n; i++ {
		block := bc.GetBlock(hash)
		if block == nil {
			break
		}
		blocks = append(blocks, block)
		hash = block.ParentHash()
	}
	return
}

// GetUnclesInChain retrieves all the uncles from a given block backwards until
// a specific distance is reached.
func (bc *BlockChain) GetUnclesInChain(block *types.Block, length int) []*types.Header {
	uncles := []*types.Header{}
	for i := 0; block != nil && i < length; i++ {
		uncles = append(uncles, block.Uncles()...)
		block = bc.GetBlock(block.ParentHash())
	}
	return uncles
}

// Stop stops the blockchain service. If any imports are currently in progress
// it will abort them using the procInterrupt.
func (bc *BlockChain) Stop() {
	if !atomic.CompareAndSwapInt32(&bc.running, 0, 1) {
		return
	}
	close(bc.quit)
	atomic.StoreInt32(&bc.procInterrupt, 1)

	bc.wg.Wait()

	glog.V(logger.Info).Infoln("Chain manager stopped")
}

type WriteStatus byte

const (
	NonStatTy WriteStatus = iota
	CanonStatTy
	SideStatTy
)

// Rollback is designed to remove a chain of links from the database that aren't
// certain enough to be valid.
func (bc *BlockChain) Rollback(chain []common.Hash) {
	bc.mu.Lock()
	defer bc.mu.Unlock()

	for i := len(chain) - 1; i >= 0; i-- {
		hash := chain[i]

		if bc.hc.CurrentHeader().Hash() == hash {
			bc.hc.SetCurrentHeader(bc.GetHeader(bc.hc.CurrentHeader().ParentHash))
		}
		if bc.currentFastBlock.Hash() == hash {
			bc.currentFastBlock = bc.GetBlock(bc.currentFastBlock.ParentHash())
			if err := WriteHeadFastBlockHash(bc.chainDb, bc.currentFastBlock.Hash()); err != nil {
				glog.Fatalf("failed to write fast head block hash: %v", err)
			}
		}
		if bc.currentBlock.Hash() == hash {
			bc.currentBlock = bc.GetBlock(bc.currentBlock.ParentHash())
			if err := WriteHeadBlockHash(bc.chainDb, bc.currentBlock.Hash()); err != nil {
				glog.Fatalf("failed to write head block hash: %v", err)
			}
		}
	}
}

// InsertReceiptChain attempts to complete an already existing header chain with
// transaction and receipt data.
func (bc *BlockChain) InsertReceiptChain(blockChain types.Blocks, receiptChain []types.Receipts) (int, error) {
	bc.wg.Add(1)
	defer bc.wg.Done()

	// Collect some import statistics to report on
	stats := struct{ processed, ignored int32 }{}
	start := time.Now()

	// Create the block importing task queue and worker functions
	tasks := make(chan int, len(blockChain))
	for i := 0; i < len(blockChain) && i < len(receiptChain); i++ {
		tasks <- i
	}
	close(tasks)

	errs, failed := make([]error, len(tasks)), int32(0)
	process := func(worker int) {
		for index := range tasks {
			block, receipts := blockChain[index], receiptChain[index]

			// Short circuit insertion if shutting down or processing failed
			if atomic.LoadInt32(&bc.procInterrupt) == 1 {
				return
			}
			if atomic.LoadInt32(&failed) > 0 {
				return
			}
			// Short circuit if the owner header is unknown
			if !bc.HasHeader(block.Hash()) {
				errs[index] = fmt.Errorf("containing header #%d [%x…] unknown", block.Number(), block.Hash().Bytes()[:4])
				atomic.AddInt32(&failed, 1)
				return
			}
			// Skip if the entire data is already known
			if bc.HasBlock(block.Hash()) {
				atomic.AddInt32(&stats.ignored, 1)
				continue
			}
			signer := bc.config.GetSigner(block.Number())
			// Compute all the non-consensus fields of the receipts
			transactions, logIndex := block.Transactions(), uint(0)
			for j := 0; j < len(receipts); j++ {
				// The transaction hash can be retrieved from the transaction itbc
				receipts[j].TxHash = transactions[j].Hash()
				tx := transactions[j]
				from, _ := types.Sender(signer, tx)

				// The contract address can be derived from the transaction itbc
				if MessageCreatesContract(transactions[j]) {
					receipts[j].ContractAddress = crypto.CreateAddress(from, tx.Nonce())
				}
				// The used gas can be calculated based on previous receipts
				if j == 0 {
					receipts[j].GasUsed = new(big.Int).Set(receipts[j].CumulativeGasUsed)
				} else {
					receipts[j].GasUsed = new(big.Int).Sub(receipts[j].CumulativeGasUsed, receipts[j-1].CumulativeGasUsed)
				}
				// The derived log fields can simply be set from the block and transaction
				for k := 0; k < len(receipts[j].Logs); k++ {
					receipts[j].Logs[k].BlockNumber = block.NumberU64()
					receipts[j].Logs[k].BlockHash = block.Hash()
					receipts[j].Logs[k].TxHash = receipts[j].TxHash
					receipts[j].Logs[k].TxIndex = uint(j)
					receipts[j].Logs[k].Index = logIndex
					logIndex++
				}
			}
			// Write all the data out into the database
			if err := WriteBody(bc.chainDb, block.Hash(), block.Body()); err != nil {
				errs[index] = fmt.Errorf("failed to write block body: %v", err)
				atomic.AddInt32(&failed, 1)
				glog.Fatal(errs[index])
				return
			}
			if err := WriteBlockReceipts(bc.chainDb, block.Hash(), receipts); err != nil {
				errs[index] = fmt.Errorf("failed to write block receipts: %v", err)
				atomic.AddInt32(&failed, 1)
				glog.Fatal(errs[index])
				return
			}
			if err := WriteMipmapBloom(bc.chainDb, block.NumberU64(), receipts); err != nil {
				errs[index] = fmt.Errorf("failed to write log blooms: %v", err)
				atomic.AddInt32(&failed, 1)
				glog.Fatal(errs[index])
				return
			}
			if err := WriteTransactions(bc.chainDb, block); err != nil {
				errs[index] = fmt.Errorf("failed to write individual transactions: %v", err)
				atomic.AddInt32(&failed, 1)
				glog.Fatal(errs[index])
				return
			}
			if err := WriteReceipts(bc.chainDb, receipts); err != nil {
				errs[index] = fmt.Errorf("failed to write individual receipts: %v", err)
				atomic.AddInt32(&failed, 1)
				glog.Fatal(errs[index])
				return
			}
			// Store the addr-tx indexes if enabled
<<<<<<< HEAD
			if bc.useAddTxIndex {
				if err := WriteBlockAddTxIndexes(bc.indexesDb, block); err != nil {
=======
			if self.atxi != nil {
				if err := WriteBlockAddTxIndexes(self.atxi.Db, block); err != nil {
>>>>>>> 4932e715
					glog.Fatalf("failed to write block add-tx indexes", err)
				}
				// if buildATXI has been in use (via RPC) and is NOT finished, current < stop
				// if buildATXI has been in use (via RPC) and IS finished, current == stop
				// else if builtATXI has not been in use (via RPC), then current == stop == 0
				if self.atxi.AutoMode && self.atxi.Progress.Current == self.atxi.Progress.Stop {
					if err := self.atxi.SetATXIBookmark(block.NumberU64()); err != nil {
						glog.Fatalln(err)
					}
				}
			}
			atomic.AddInt32(&stats.processed, 1)
		}
	}
	// Start as many worker threads as goroutines allowed
	pending := new(sync.WaitGroup)
	for i := 0; i < runtime.GOMAXPROCS(0); i++ {
		pending.Add(1)
		go func(id int) {
			defer pending.Done()
			process(id)
		}(i)
	}
	pending.Wait()

	// If anything failed, report
	if failed > 0 {
		for i, err := range errs {
			if err != nil {
				return i, err
			}
		}
	}
	if atomic.LoadInt32(&bc.procInterrupt) == 1 {
		glog.V(logger.Debug).Infoln("premature abort during receipt chain processing")
		return 0, nil
	}
	// Update the head fast sync block if better
	bc.mu.Lock()
	head := blockChain[len(errs)-1]
	if bc.GetTd(bc.currentFastBlock.Hash()).Cmp(bc.GetTd(head.Hash())) < 0 {
		if err := WriteHeadFastBlockHash(bc.chainDb, head.Hash()); err != nil {
			glog.Fatalf("failed to update head fast block hash: %v", err)
		}
		bc.currentFastBlock = head
	}
	bc.mu.Unlock()

	// Report some public statistics so the user has a clue what's going on
	first, last := blockChain[0], blockChain[len(blockChain)-1]
	glog.V(logger.Info).Infof("imported %d receipt(s) (%d ignored) in %v. #%d [%x… / %x…]", stats.processed, stats.ignored,
		time.Since(start), last.Number(), first.Hash().Bytes()[:4], last.Hash().Bytes()[:4])

	return 0, nil
}

// WriteBlockAddrTxIndexesBatch builds indexes for a given range of blocks N. It writes batches at increment 'step'.
// If any error occurs during db writing it will be returned immediately.
// It's sole implementation is the command 'atxi-build', since we must use individual block atxi indexing during
// sync and import in order to ensure we're on the canonical chain for each block.
func (bc *BlockChain) WriteBlockAddrTxIndexesBatch(indexDb ethdb.Database, startBlockN, stopBlockN, stepN uint64) (txsCount int, err error) {
	block := bc.GetBlockByNumber(startBlockN)
	batch := indexDb.NewBatch()

	blockProcessedCount := uint64(0)
	blockProcessedHead := func() uint64 {
		return startBlockN + blockProcessedCount
	}

	for block != nil && blockProcessedHead() <= stopBlockN {
		txP, err := putBlockAddrTxsToBatch(batch, block)
		if err != nil {
			return txsCount, err
		}
		txsCount += txP
		blockProcessedCount++

		// Write on stepN mod
		if blockProcessedCount%stepN == 0 {
			if err := batch.Write(); err != nil {
				return txsCount, err
			} else {
				batch = indexDb.NewBatch()
			}
		}
		block = bc.GetBlockByNumber(blockProcessedHead())
	}

	// This will put the last batch
	return txsCount, batch.Write()
}

// WriteBlock writes the block to the chain.
func (bc *BlockChain) WriteBlock(block *types.Block) (status WriteStatus, err error) {

	if logger.MlogEnabled() {
		defer func() {
			mlogWriteStatus := "UNKNOWN"
			switch status {
			case NonStatTy:
				mlogWriteStatus = "NONE"
			case CanonStatTy:
				mlogWriteStatus = "CANON"
			case SideStatTy:
				mlogWriteStatus = "SIDE"
			}
			parent := bc.GetBlock(block.ParentHash())
			parentTimeDiff := new(big.Int)
			if parent != nil {
				parentTimeDiff = new(big.Int).Sub(block.Time(), parent.Time())
			}
			mlogBlockchainWriteBlock.AssignDetails(
				mlogWriteStatus,
				err,
				block.Number(),
				block.Hash().Hex(),
				block.Size().Int64(),
				block.Transactions().Len(),
				block.GasUsed(),
				block.Coinbase().Hex(),
				block.Time(),
				block.Difficulty(),
				len(block.Uncles()),
				block.ReceivedAt,
				parentTimeDiff,
			).Send(mlogBlockchain)
		}()
	}

	bc.wg.Add(1)
	defer bc.wg.Done()

	// Calculate the total difficulty of the block
	ptd := bc.GetTd(block.ParentHash())
	if ptd == nil {
		return NonStatTy, ParentError(block.ParentHash())
	}
	// Make sure no inconsistent state is leaked during insertion
	bc.mu.Lock()
	defer bc.mu.Unlock()

	localTd := bc.GetTd(bc.currentBlock.Hash())
	externTd := new(big.Int).Add(block.Difficulty(), ptd)

	// If the total difficulty is higher than our known, add it to the canonical chain
	// Compare local vs external difficulties
	tdCompare := externTd.Cmp(localTd)

	// Initialize reorg if incoming TD is greater than local.
	reorg := tdCompare > 0

	// If TDs are the same, randomize.
	if tdCompare == 0 {
		// Reduces the vulnerability to bcish mining.
		// Please refer to http://www.cs.cornell.edu/~ie53/publications/btcProcFC.pdf
		// Split same-difficulty blocks by number, then at random
		reorg = block.NumberU64() < bc.currentBlock.NumberU64() || (block.NumberU64() == bc.currentBlock.NumberU64() && mrand.Float64() < 0.5)
	}

	if reorg {
		// Reorganise the chain if the parent is not the head block
		if block.ParentHash() != bc.currentBlock.Hash() {
			if err := bc.reorg(bc.currentBlock, block); err != nil {
				return NonStatTy, err
			}
		}
		bc.insert(block) // Insert the block as the new head of the chain
		status = CanonStatTy
	} else {
		status = SideStatTy
	}
	// Irrelevant of the canonical status, write the block itbc to the database
	if err := bc.hc.WriteTd(block.Hash(), externTd); err != nil {
		glog.Fatalf("failed to write block total difficulty: %v", err)
	}
	if err := WriteBlock(bc.chainDb, block); err != nil {
		glog.Fatalf("failed to write block contents: %v", err)
	}

	bc.futureBlocks.Remove(block.Hash())

	return
}

// InsertChain inserts the given chain into the canonical chain or, otherwise, create a fork.
// If the err return is not nil then chainIndex points to the cause in chain.
func (bc *BlockChain) InsertChain(chain types.Blocks) (chainIndex int, err error) {
	// EPROJECT
	// Do a sanity check that the provided chain is actually ordered and linked
	for i := 1; i < len(chain); i++ {
		if chain[i].NumberU64() != chain[i-1].NumberU64()+1 || chain[i].ParentHash() != chain[i-1].Hash() {
			// Chain broke ancestry, log a messge (programming error) and skip insertion
			glog.V(logger.Error).Infof("Non contiguous block insert", "number", chain[i].Number(), "hash", chain[i].Hash(),
				"parent", chain[i].ParentHash(), "prevnumber", chain[i-1].Number(), "prevhash", chain[i-1].Hash())

			return 0, fmt.Errorf("non contiguous insert: item %d is #%d [%x…], item %d is #%d [%x…] (parent [%x…])", i-1, chain[i-1].NumberU64(),
				chain[i-1].Hash().Bytes()[:4], i, chain[i].NumberU64(), chain[i].Hash().Bytes()[:4], chain[i].ParentHash().Bytes()[:4])
		}
	}

	bc.wg.Add(1)
	defer bc.wg.Done()

	bc.chainmu.Lock()
	defer bc.chainmu.Unlock()

	// A queued approach to delivering events. This is generally
	// faster than direct delivery and requires much less mutex
	// acquiring.
	var (
		stats         struct{ queued, processed, ignored int }
		events        = make([]interface{}, 0, len(chain))
		coalescedLogs vm.Logs
		tstart        = time.Now()

		nonceChecked = make([]bool, len(chain))
	)

	// Start the parallel nonce verifier.
	nonceAbort, nonceResults := verifyNoncesFromBlocks(bc.pow, chain)
	defer close(nonceAbort)

	txcount := 0
	var latestBlockTime time.Time
	for i, block := range chain {
		if atomic.LoadInt32(&bc.procInterrupt) == 1 {
			glog.V(logger.Debug).Infoln("Premature abort during block chain processing")
			break
		}

		bstart := time.Now()
		// Wait for block i's nonce to be verified before processing
		// its state transition.
		for !nonceChecked[i] {
			r := <-nonceResults
			nonceChecked[r.index] = true
			if !r.valid {
				block := chain[r.index]
				return r.index, &BlockNonceErr{Hash: block.Hash(), Number: block.Number(), Nonce: block.Nonce()}
			}
		}

		if err := bc.config.HeaderCheck(block.Header()); err != nil {
			return i, err
		}

		// Stage 1 validation of the block using the chain's validator
		// interface.
		err := bc.Validator().ValidateBlock(block)
		if err != nil {
			if IsKnownBlockErr(err) {
				stats.ignored++
				continue
			}

			if err == BlockFutureErr {
				// Allow up to MaxFuture second in the future blocks. If this limit
				// is exceeded the chain is discarded and processed at a later time
				// if given.
				max := big.NewInt(time.Now().Unix() + maxTimeFutureBlocks)
				if block.Time().Cmp(max) == 1 {
					return i, fmt.Errorf("%v: BlockFutureErr, %v > %v", BlockFutureErr, block.Time(), max)
				}
				bc.futureBlocks.Add(block.Hash(), block)
				stats.queued++
				continue
			}

			if IsParentErr(err) && bc.futureBlocks.Contains(block.ParentHash()) {
				bc.futureBlocks.Add(block.Hash(), block)
				stats.queued++
				continue
			}

			return i, err
		}

		// Create a new statedb using the parent block and report an
		// error if it fails.
		switch {
		case i == 0:
			//if bc.stateCache == nil {
			//	panic("statecache nil")
			//}
			err = bc.stateCache.Reset(bc.GetBlock(block.ParentHash()).Root())
		default:
			err = bc.stateCache.Reset(chain[i-1].Root())
		}
		if err != nil {
			return i, err
		}
		// Process block using the parent state as reference point.
		receipts, logs, usedGas, err := bc.processor.Process(block, bc.stateCache)
		if err != nil {
			return i, err
		}
		// Validate the state using the default validator
		err = bc.Validator().ValidateState(block, bc.GetBlock(block.ParentHash()), bc.stateCache, receipts, usedGas)
		if err != nil {
			return i, err
		}
		// Write state changes to database
		_, err = bc.stateCache.CommitTo(bc.chainDb, false)
		if err != nil {
			return i, err
		}

		// coalesce logs for later processing
		coalescedLogs = append(coalescedLogs, logs...)

		if err := WriteBlockReceipts(bc.chainDb, block.Hash(), receipts); err != nil {
			return i, err
		}

		txcount += len(block.Transactions())
		// write the block to the chain and get the status
		status, err := bc.WriteBlock(block)
		if err != nil {
			return i, err
		}
		latestBlockTime = time.Unix(block.Time().Int64(), 0)

		switch status {
		case CanonStatTy:
			if glog.V(logger.Debug) {
				glog.Infof("[%v] inserted block #%d (%d TXs %v G %d UNCs) [%s]. Took %v\n", time.Now().UnixNano(), block.Number(), len(block.Transactions()), block.GasUsed(), len(block.Uncles()), block.Hash().Hex(), time.Since(bstart))
			}
			events = append(events, ChainEvent{block, block.Hash(), logs})

			// This puts transactions in a extra db for rpc
			if err := WriteTransactions(bc.chainDb, block); err != nil {
				return i, err
			}
			// store the receipts
			if err := WriteReceipts(bc.chainDb, receipts); err != nil {
				return i, err
			}
			// Write map map bloom filters
			if err := WriteMipmapBloom(bc.chainDb, block.NumberU64(), receipts); err != nil {
				return i, err
			}
			// Store the addr-tx indexes if enabled
<<<<<<< HEAD
			if bc.useAddTxIndex {
				if err := WriteBlockAddTxIndexes(bc.indexesDb, block); err != nil {
					glog.Fatalf("failed to write block add-tx indexes", err)
=======
			if self.atxi != nil {
				if err := WriteBlockAddTxIndexes(self.atxi.Db, block); err != nil {
					return i, fmt.Errorf("failed to write block add-tx indexes: %v", err)
				}
				// if buildATXI has been in use (via RPC) and is NOT finished, current < stop
				// if buildATXI has been in use (via RPC) and IS finished, current == stop
				// else if builtATXI has not been in use (via RPC), then current == stop == 0
				if self.atxi.AutoMode && self.atxi.Progress.Current == self.atxi.Progress.Stop {
					if err := self.atxi.SetATXIBookmark(block.NumberU64()); err != nil {
						return i, err
					}
>>>>>>> 4932e715
				}
			}
		case SideStatTy:
			if glog.V(logger.Detail) {
				glog.Infof("inserted forked block #%d (TD=%v) (%d TXs %d UNCs) [%s]. Took %v\n", block.Number(), block.Difficulty(), len(block.Transactions()), len(block.Uncles()), block.Hash().Hex(), time.Since(bstart))
			}
			events = append(events, ChainSideEvent{block, logs})
		}
		stats.processed++
	}

	if stats.queued > 0 || stats.processed > 0 || stats.ignored > 0 {
		tend := time.Since(tstart)
		start, end := chain[0], chain[len(chain)-1]
		events = append(events, ChainInsertEvent{
			stats.processed,
			stats.queued,
			stats.ignored,
			txcount,
			end.NumberU64(),
			end.Hash(),
			tend,
			latestBlockTime,
		})
		if logger.MlogEnabled() {
			mlogBlockchainInsertBlocks.AssignDetails(
				stats.processed,
				stats.queued,
				stats.ignored,
				txcount,
				end.Number(),
				start.Hash().Hex(),
				end.Hash().Hex(),
				tend,
			).Send(mlogBlockchain)
		}
		glog.V(logger.Info).Infof("imported %d block(s) (%d queued %d ignored) including %d txs in %v. #%v [%s / %s]\n",
			stats.processed,
			stats.queued,
			stats.ignored,
			txcount,
			tend,
			end.Number(),
			start.Hash().Hex(),
			end.Hash().Hex())
	}
	go bc.postChainEvents(events, coalescedLogs)

	return 0, nil
}

// reorgs takes two blocks, an old chain and a new chain and will reconstruct the blocks and inserts them
// to be part of the new canonical chain and accumulates potential missing transactions and post an
// event about them
func (bc *BlockChain) reorg(oldBlock, newBlock *types.Block) error {
	var (
		newChain          types.Blocks
		oldChain          types.Blocks
		commonBlock       *types.Block
		oldStart          = oldBlock
		newStart          = newBlock
		deletedTxs        types.Transactions
		deletedLogs       vm.Logs
		deletedLogsByHash = make(map[common.Hash]vm.Logs)
		// collectLogs collects the logs that were generated during the
		// processing of the block that corresponds with the given hash.
		// These logs are later announced as deleted.
		collectLogs = func(h common.Hash) {
			// Coalesce logs
			receipts := GetBlockReceipts(bc.chainDb, h)
			for _, receipt := range receipts {
				deletedLogs = append(deletedLogs, receipt.Logs...)

				deletedLogsByHash[h] = receipt.Logs
			}
		}
	)

	// first reduce whoever is higher bound
	if oldBlock.NumberU64() > newBlock.NumberU64() {
		// reduce old chain
		for ; oldBlock != nil && oldBlock.NumberU64() != newBlock.NumberU64(); oldBlock = bc.GetBlock(oldBlock.ParentHash()) {
			oldChain = append(oldChain, oldBlock)
			deletedTxs = append(deletedTxs, oldBlock.Transactions()...)

			collectLogs(oldBlock.Hash())
		}
	} else {
		// reduce new chain and append new chain blocks for inserting later on
		for ; newBlock != nil && newBlock.NumberU64() != oldBlock.NumberU64(); newBlock = bc.GetBlock(newBlock.ParentHash()) {
			newChain = append(newChain, newBlock)
		}
	}
	if oldBlock == nil {
		return fmt.Errorf("Invalid old chain")
	}
	if newBlock == nil {
		return fmt.Errorf("Invalid new chain")
	}

	numSplit := newBlock.Number()
	for {
		if oldBlock.Hash() == newBlock.Hash() {
			commonBlock = oldBlock
			break
		}

		oldChain = append(oldChain, oldBlock)
		newChain = append(newChain, newBlock)
		deletedTxs = append(deletedTxs, oldBlock.Transactions()...)
		collectLogs(oldBlock.Hash())

		oldBlock, newBlock = bc.GetBlock(oldBlock.ParentHash()), bc.GetBlock(newBlock.ParentHash())
		if oldBlock == nil {
			return fmt.Errorf("Invalid old chain")
		}
		if newBlock == nil {
			return fmt.Errorf("Invalid new chain")
		}
	}

	commonHash := commonBlock.Hash()
	if glog.V(logger.Debug) {
		glog.Infof("Chain split detected @ [%s]. Reorganising chain from #%v %s to %s", commonHash.Hex(), numSplit, oldStart.Hash().Hex(), newStart.Hash().Hex())
	}
	if logger.MlogEnabled() {
		mlogBlockchainReorgBlocks.AssignDetails(
			commonHash.Hex(),
			numSplit,
			oldStart.Hash().Hex(),
			newStart.Hash().Hex(),
		).Send(mlogBlockchain)
	}

	// Remove all atxis from old chain; indexes should only reflect canonical
<<<<<<< HEAD
	if bc.useAddTxIndex {
		for _, block := range oldChain {
			for _, tx := range block.Transactions() {
				if err := RmAddrTx(bc.indexesDb, tx); err != nil {
=======
	// Doesn't matter whether automode or not, they should be removed.
	if self.atxi != nil {
		for _, block := range oldChain {
			for _, tx := range block.Transactions() {
				if err := RmAddrTx(self.atxi.Db, tx); err != nil {
>>>>>>> 4932e715
					return err
				}
			}
		}
	}

	var addedTxs types.Transactions
	// insert blocks. Order does not matter. Last block will be written in ImportChain itbc which creates the new head properly
	for _, block := range newChain {
		// insert the block in the canonical way, re-writing history
		bc.insert(block)
		// write canonical receipts and transactions
		if err := WriteTransactions(bc.chainDb, block); err != nil {
			return err
		}
		// Store the addr-tx indexes if enabled
<<<<<<< HEAD
		if bc.useAddTxIndex {
			if err := WriteBlockAddTxIndexes(bc.indexesDb, block); err != nil {
=======
		if self.atxi != nil {
			if err := WriteBlockAddTxIndexes(self.atxi.Db, block); err != nil {
>>>>>>> 4932e715
				return err
			}
			// if buildATXI has been in use (via RPC) and is NOT finished, current < stop
			// if buildATXI has been in use (via RPC) and IS finished, current == stop
			// else if builtATXI has not been in use (via RPC), then current == stop == 0
			if self.atxi.AutoMode && self.atxi.Progress.Current == self.atxi.Progress.Stop {
				if err := self.atxi.SetATXIBookmark(block.NumberU64()); err != nil {
					return err
				}
			}
		}
		receipts := GetBlockReceipts(bc.chainDb, block.Hash())
		// write receipts
		if err := WriteReceipts(bc.chainDb, receipts); err != nil {
			return err
		}
		// Write map map bloom filters
		if err := WriteMipmapBloom(bc.chainDb, block.NumberU64(), receipts); err != nil {
			return err
		}
		addedTxs = append(addedTxs, block.Transactions()...)
	}

	// calculate the difference between deleted and added transactions
	diff := types.TxDifference(deletedTxs, addedTxs)
	// When transactions get deleted from the database that means the
	// receipts that were created in the fork must also be deleted
	for _, tx := range diff {
		DeleteReceipt(bc.chainDb, tx.Hash())
		DeleteTransaction(bc.chainDb, tx.Hash())
	}
	// Must be posted in a goroutine because of the transaction pool trying
	// to acquire the chain manager lock
	if len(diff) > 0 {
		go bc.eventMux.Post(RemovedTransactionEvent{diff})
	}
	if len(deletedLogs) > 0 {
		go bc.eventMux.Post(RemovedLogsEvent{deletedLogs})
	}

	if len(oldChain) > 0 {
		go func() {
			for _, block := range oldChain {
				bc.eventMux.Post(ChainSideEvent{Block: block, Logs: deletedLogsByHash[block.Hash()]})
			}
		}()
	}

	return nil
}

// postChainEvents iterates over the events generated by a chain insertion and
// posts them into the event mux.
func (bc *BlockChain) postChainEvents(events []interface{}, logs vm.Logs) {
	// post event logs for further processing
	bc.eventMux.Post(logs)
	for _, event := range events {
		if event, ok := event.(ChainEvent); ok {
			// We need some control over the mining operation. Acquiring locks and waiting for the miner to create new block takes too long
			// and in most cases isn't even necessary.
			if bc.LastBlockHash() == event.Hash {
				bc.eventMux.Post(ChainHeadEvent{event.Block})
			}
		}
		// Fire the insertion events individually too
		bc.eventMux.Post(event)
	}
}

func (bc *BlockChain) update() {
	ticker := time.NewTicker(5 * time.Second)
	defer ticker.Stop()

	for range ticker.C {
		select {
		case <-bc.quit:
			return
		default:
		}

		blocks := make([]*types.Block, 0, bc.futureBlocks.Len())
		for _, hash := range bc.futureBlocks.Keys() {
			if block, exist := bc.futureBlocks.Get(hash); exist {
				blocks = append(blocks, block.(*types.Block))
			}
		}

		if len(blocks) > 0 {
			types.BlockBy(types.Number).Sort(blocks)
			if i, err := bc.InsertChain(blocks); err != nil {
				log.Printf("periodic future chain update on block #%d [%s]:  %s", blocks[i].Number(), blocks[i].Hash().Hex(), err)
			}
		}
	}
}

// InsertHeaderChain attempts to insert the given header chain in to the local
// chain, possibly creating a reorg. If an error is returned, it will return the
// index number of the failing header as well an error describing what went wrong.
//
// The verify parameter can be used to fine tune whether nonce verification
// should be done or not. The reason behind the optional check is because some
// of the header retrieval mechanisms already need to verify nonces, as well as
// because nonces can be verified sparsely, not needing to check each.
func (bc *BlockChain) InsertHeaderChain(chain []*types.Header, checkFreq int) (int, error) {
	// Make sure only one thread manipulates the chain at once
	bc.chainmu.Lock()
	defer bc.chainmu.Unlock()

	bc.wg.Add(1)
	defer bc.wg.Done()

	whFunc := func(header *types.Header) error {
		bc.mu.Lock()
		defer bc.mu.Unlock()

		_, err := bc.hc.WriteHeader(header)
		return err
	}

	return bc.hc.InsertHeaderChain(chain, checkFreq, whFunc)
}

// CurrentHeader retrieves the current head header of the canonical chain. The
// header is retrieved from the HeaderChain's internal cache.
func (bc *BlockChain) CurrentHeader() *types.Header {
	bc.mu.RLock()
	defer bc.mu.RUnlock()

	return bc.hc.CurrentHeader()
}

// GetTd retrieves a block's total difficulty in the canonical chain from the
// database by hash, caching it if found.
func (bc *BlockChain) GetTd(hash common.Hash) *big.Int {
	return bc.hc.GetTd(hash)
}

// GetHeader retrieves a block header from the database by hash, caching it if
// found.
func (bc *BlockChain) GetHeader(hash common.Hash) *types.Header {
	return bc.hc.GetHeader(hash)
}

// HasHeader checks if a block header is present in the database or not, caching
// it if present.
func (bc *BlockChain) HasHeader(hash common.Hash) bool {
	return bc.hc.HasHeader(hash)
}

// GetBlockHashesFromHash retrieves a number of block hashes starting at a given
// hash, fetching towards the genesis block.
func (bc *BlockChain) GetBlockHashesFromHash(hash common.Hash, max uint64) []common.Hash {
	return bc.hc.GetBlockHashesFromHash(hash, max)
}

// GetHeaderByNumber retrieves a block header from the database by number,
// caching it (associated with its hash) if found.
func (bc *BlockChain) GetHeaderByNumber(number uint64) *types.Header {
	return bc.hc.GetHeaderByNumber(number)
}

// Config retrieves the blockchain's chain configuration.
func (bc *BlockChain) Config() *ChainConfig { return bc.config }<|MERGE_RESOLUTION|>--- conflicted
+++ resolved
@@ -227,26 +227,14 @@
 	return bc.eventMux
 }
 
-<<<<<<< HEAD
-// SetAddTxIndex sets the db and in-use var for atx indexing.
-func (bc *BlockChain) SetAddTxIndex(db ethdb.Database, tf bool) {
-	bc.useAddTxIndex = tf
-	bc.indexesDb = db
-}
-
-// GetAddTxIndex return indexes db and if atx index in use.
-func (bc *BlockChain) GetAddTxIndex() (ethdb.Database, bool) {
-	return bc.indexesDb, bc.useAddTxIndex
-=======
 // SetAtxi sets the db and in-use var for atx indexing.
-func (self *BlockChain) SetAtxi(a *AtxiT) {
-	self.atxi = a
+func (bc *BlockChain) SetAtxi(a *AtxiT) {
+	bc.atxi = a
 }
 
 // GetAtxi return indexes db and if atx index in use.
-func (self *BlockChain) GetAtxi() *AtxiT {
-	return self.atxi
->>>>>>> 4932e715
+func (bc *BlockChain) GetAtxi() *AtxiT {
+	return bc.atxi
 }
 
 func (bc *BlockChain) getProcInterrupt() bool {
@@ -1315,20 +1303,15 @@
 				return
 			}
 			// Store the addr-tx indexes if enabled
-<<<<<<< HEAD
-			if bc.useAddTxIndex {
-				if err := WriteBlockAddTxIndexes(bc.indexesDb, block); err != nil {
-=======
-			if self.atxi != nil {
-				if err := WriteBlockAddTxIndexes(self.atxi.Db, block); err != nil {
->>>>>>> 4932e715
+			if bc.atxi != nil {
+				if err := WriteBlockAddTxIndexes(bc.atxi.Db, block); err != nil {
 					glog.Fatalf("failed to write block add-tx indexes", err)
 				}
 				// if buildATXI has been in use (via RPC) and is NOT finished, current < stop
 				// if buildATXI has been in use (via RPC) and IS finished, current == stop
 				// else if builtATXI has not been in use (via RPC), then current == stop == 0
-				if self.atxi.AutoMode && self.atxi.Progress.Current == self.atxi.Progress.Stop {
-					if err := self.atxi.SetATXIBookmark(block.NumberU64()); err != nil {
+				if bc.atxi.AutoMode && bc.atxi.Progress.Current == bc.atxi.Progress.Stop {
+					if err := bc.atxi.SetATXIBookmark(block.NumberU64()); err != nil {
 						glog.Fatalln(err)
 					}
 				}
@@ -1664,23 +1647,17 @@
 				return i, err
 			}
 			// Store the addr-tx indexes if enabled
-<<<<<<< HEAD
-			if bc.useAddTxIndex {
-				if err := WriteBlockAddTxIndexes(bc.indexesDb, block); err != nil {
-					glog.Fatalf("failed to write block add-tx indexes", err)
-=======
-			if self.atxi != nil {
-				if err := WriteBlockAddTxIndexes(self.atxi.Db, block); err != nil {
+			if bc.atxi != nil {
+				if err := WriteBlockAddTxIndexes(bc.atxi.Db, block); err != nil {
 					return i, fmt.Errorf("failed to write block add-tx indexes: %v", err)
 				}
 				// if buildATXI has been in use (via RPC) and is NOT finished, current < stop
 				// if buildATXI has been in use (via RPC) and IS finished, current == stop
 				// else if builtATXI has not been in use (via RPC), then current == stop == 0
-				if self.atxi.AutoMode && self.atxi.Progress.Current == self.atxi.Progress.Stop {
-					if err := self.atxi.SetATXIBookmark(block.NumberU64()); err != nil {
+				if bc.atxi.AutoMode && bc.atxi.Progress.Current == bc.atxi.Progress.Stop {
+					if err := bc.atxi.SetATXIBookmark(block.NumberU64()); err != nil {
 						return i, err
 					}
->>>>>>> 4932e715
 				}
 			}
 		case SideStatTy:
@@ -1816,18 +1793,11 @@
 	}
 
 	// Remove all atxis from old chain; indexes should only reflect canonical
-<<<<<<< HEAD
-	if bc.useAddTxIndex {
+	// Doesn't matter whether automode or not, they should be removed.
+	if bc.atxi != nil {
 		for _, block := range oldChain {
 			for _, tx := range block.Transactions() {
-				if err := RmAddrTx(bc.indexesDb, tx); err != nil {
-=======
-	// Doesn't matter whether automode or not, they should be removed.
-	if self.atxi != nil {
-		for _, block := range oldChain {
-			for _, tx := range block.Transactions() {
-				if err := RmAddrTx(self.atxi.Db, tx); err != nil {
->>>>>>> 4932e715
+				if err := RmAddrTx(bc.atxi.Db, tx); err != nil {
 					return err
 				}
 			}
@@ -1844,20 +1814,15 @@
 			return err
 		}
 		// Store the addr-tx indexes if enabled
-<<<<<<< HEAD
-		if bc.useAddTxIndex {
-			if err := WriteBlockAddTxIndexes(bc.indexesDb, block); err != nil {
-=======
-		if self.atxi != nil {
-			if err := WriteBlockAddTxIndexes(self.atxi.Db, block); err != nil {
->>>>>>> 4932e715
+		if bc.atxi != nil {
+			if err := WriteBlockAddTxIndexes(bc.atxi.Db, block); err != nil {
 				return err
 			}
 			// if buildATXI has been in use (via RPC) and is NOT finished, current < stop
 			// if buildATXI has been in use (via RPC) and IS finished, current == stop
 			// else if builtATXI has not been in use (via RPC), then current == stop == 0
-			if self.atxi.AutoMode && self.atxi.Progress.Current == self.atxi.Progress.Stop {
-				if err := self.atxi.SetATXIBookmark(block.NumberU64()); err != nil {
+			if bc.atxi.AutoMode && bc.atxi.Progress.Current == bc.atxi.Progress.Stop {
+				if err := bc.atxi.SetATXIBookmark(block.NumberU64()); err != nil {
 					return err
 				}
 			}
