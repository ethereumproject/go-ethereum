--- conflicted
+++ resolved
@@ -226,10 +226,6 @@
 		return
 	}
 	c.SetBalance(new(big.Int).Add(c.Balance(), amount))
-<<<<<<< HEAD
-
-	if glog.V(logger.Detail) {
-=======
 	if logger.MlogEnabled() {
 		mlogState.Send(mlogStateAddBalanceObject.SetDetailValues(
 			c.Address().Hex(),
@@ -238,8 +234,7 @@
 			amount,
 		))
 	}
-	if glog.V(logger.Debug) {
->>>>>>> 462a0c24
+	if glog.V(logger.Detail) {
 		glog.Infof("%x: #%d %v (+ %v)\n", c.Address(), c.Nonce(), c.Balance(), amount)
 	}
 }
@@ -249,10 +244,6 @@
 		return
 	}
 	c.SetBalance(new(big.Int).Sub(c.Balance(), amount))
-<<<<<<< HEAD
-
-	if glog.V(logger.Detail) {
-=======
 	if logger.MlogEnabled() {
 		mlogState.Send(mlogStateSubBalanceObject.SetDetailValues(
 			c.Address().Hex(),
@@ -261,8 +252,7 @@
 			amount,
 		))
 	}
-	if glog.V(logger.Core) {
->>>>>>> 462a0c24
+	if glog.V(logger.Detail) {
 		glog.Infof("%x: #%d %v (- %v)\n", c.Address(), c.Nonce(), c.Balance(), amount)
 	}
 }
