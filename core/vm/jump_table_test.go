// Copyright 2016 The go-ethereum Authors
// This file is part of the go-ethereum library.
//
// The go-ethereum library is free software: you can redistribute it and/or modify
// it under the terms of the GNU Lesser General Public License as published by
// the Free Software Foundation, either version 3 of the License, or
// (at your option) any later version.
//
// The go-ethereum library is distributed in the hope that it will be useful,
// but WITHOUT ANY WARRANTY; without even the implied warranty of
// MERCHANTABILITY or FITNESS FOR A PARTICULAR PURPOSE. See the
// GNU Lesser General Public License for more details.
//
// You should have received a copy of the GNU Lesser General Public License
// along with the go-ethereum library. If not, see <http://www.gnu.org/licenses/>.

package vm

import (
	"math/big"
	"testing"
)

type ruleSet struct {
	hs *big.Int
}

func (r ruleSet) IsHomestead(n *big.Int) bool { return n.Cmp(r.hs) >= 0 }
<<<<<<< HEAD
func (r ruleSet) IsECIP1045(n *big.Int) bool  { return n.Cmp(r.hs) >= 0 }
=======
func (r ruleSet) IsECIP1045B(n *big.Int) bool { return n.Cmp(r.hs) >= 0 }
func (r ruleSet) IsECIP1045C(n *big.Int) bool { return n.Cmp(r.hs) >= 0 }
>>>>>>> 649abd98

func (r ruleSet) GasTable(*big.Int) *GasTable {
	return &GasTable{
		ExtcodeSize: big.NewInt(20),
		ExtcodeCopy: big.NewInt(20),
		Balance:     big.NewInt(20),
		SLoad:       big.NewInt(50),
		Calls:       big.NewInt(40),
		Suicide:     big.NewInt(0),
		ExpByte:     big.NewInt(10),
	}
}

func TestInit(t *testing.T) {
	jumpTable := newJumpTable(ruleSet{big.NewInt(1)}, big.NewInt(0))
	if jumpTable[DELEGATECALL].valid {
		t.Error("Expected DELEGATECALL not to be present")
	}
	if jumpTable[STATICCALL].valid {
		t.Error("Expected STATICCALL not to be present")
	}

	for _, n := range []int64{1, 2, 100} {
		jumpTable := newJumpTable(ruleSet{big.NewInt(1)}, big.NewInt(n))
		if !jumpTable[DELEGATECALL].valid {
			t.Error("Expected DELEGATECALL to be present for block", n)
		}
		if !jumpTable[STATICCALL].valid {
			t.Error("Expected STATICCALL to be present for block", n)
		}
	}
}<|MERGE_RESOLUTION|>--- conflicted
+++ resolved
@@ -26,12 +26,8 @@
 }
 
 func (r ruleSet) IsHomestead(n *big.Int) bool { return n.Cmp(r.hs) >= 0 }
-<<<<<<< HEAD
-func (r ruleSet) IsECIP1045(n *big.Int) bool  { return n.Cmp(r.hs) >= 0 }
-=======
 func (r ruleSet) IsECIP1045B(n *big.Int) bool { return n.Cmp(r.hs) >= 0 }
 func (r ruleSet) IsECIP1045C(n *big.Int) bool { return n.Cmp(r.hs) >= 0 }
->>>>>>> 649abd98
 
 func (r ruleSet) GasTable(*big.Int) *GasTable {
 	return &GasTable{
