// Copyright 2014 The go-ethereum Authors
// This file is part of the go-ethereum library.
//
// The go-ethereum library is free software: you can redistribute it and/or modify
// it under the terms of the GNU Lesser General Public License as published by
// the Free Software Foundation, either version 3 of the License, or
// (at your option) any later version.
//
// The go-ethereum library is distributed in the hope that it will be useful,
// but WITHOUT ANY WARRANTY; without even the implied warranty of
// MERCHANTABILITY or FITNESS FOR A PARTICULAR PURPOSE. See the
// GNU Lesser General Public License for more details.
//
// You should have received a copy of the GNU Lesser General Public License
// along with the go-ethereum library. If not, see <http://www.gnu.org/licenses/>.

package vm

import (
	"errors"
	"fmt"
	"math/big"
	"time"

	"github.com/ethereumproject/go-ethereum/common"
	"github.com/ethereumproject/go-ethereum/crypto"
	"github.com/ethereumproject/go-ethereum/logger"
	"github.com/ethereumproject/go-ethereum/logger/glog"
)

var (
	OutOfGasError          = errors.New("Out of gas")
	CodeStoreOutOfGasError = errors.New("Contract creation code storage out of gas")
)

// VirtualMachine is an EVM interface
type VirtualMachine interface {
	Run(*Contract, []byte) ([]byte, error)
}

// EVM is used to run Ethereum based contracts and will utilise the
// passed environment to query external sources for state information.
// The EVM will run the byte code VM or JIT VM based on the passed
// configuration.
type EVM struct {
	env       Environment
	jumpTable vmJumpTable
	gasTable  GasTable
}

// New returns a new instance of the EVM.
func New(env Environment) *EVM {
	return &EVM{
		env:       env,
		jumpTable: newJumpTable(env.RuleSet(), env.BlockNumber()),
		gasTable:  *env.RuleSet().GasTable(env.BlockNumber()),
	}
}

// Run loops and evaluates the contract's code with the given input data
func (evm *EVM) Run(contract *Contract, input []byte) (ret []byte, err error) {
	evm.env.SetDepth(evm.env.Depth() + 1)
	defer evm.env.SetDepth(evm.env.Depth() - 1)

	evm.env.SetReturnData(nil)

	if contract.CodeAddr != nil {
		if p := Precompiled[contract.CodeAddr.Str()]; p != nil {
			return evm.RunPrecompiled(p, input, contract)
		}
	}

	// Don't bother with the execution if there's no code.
	if len(contract.Code) == 0 {
		return nil, nil
	}

	codehash := contract.CodeHash // codehash is used when doing jump dest caching
	if codehash == (common.Hash{}) {
		codehash = crypto.Keccak256Hash(contract.Code)
	}

	var (
		caller     = contract.caller
		code       = contract.Code
		instrCount = 0

		op      OpCode         // current opcode
		mem     = NewMemory()  // bound memory
		stack   = newstack()   // local stack
		statedb = evm.env.Db() // current state
		// For optimisation reason we're using uint64 as the program counter.
		// It's theoretically possible to go above 2^64. The YP defines the PC to be uint256. Practically much less so feasible.
		pc = uint64(0) // program counter

		// jump evaluates and checks whether the given jump destination is a valid one
		// if valid move the `pc` otherwise return an error.
		jump = func(from uint64, to *big.Int) error {
			if !contract.jumpdests.has(codehash, code, to) {
				nop := contract.GetOp(to.Uint64())
				return fmt.Errorf("invalid jump destination (%v) %v", nop, to)
			}

			pc = to.Uint64()

			return nil
		}

		newMemSize *big.Int
		cost       *big.Int
	)
	contract.Input = input

	if glog.V(logger.Debug) {
		glog.Infof("running byte VM %x\n", codehash[:4])
		tstart := time.Now()
		defer func() {
			glog.Infof("byte VM %x done. time: %v instrc: %v\n", codehash[:4], time.Since(tstart), instrCount)
		}()
	}

	for ; ; instrCount++ {
		// Get the memory location of pc
		op = contract.GetOp(pc)
		if evm.env.RuleSet().IsECIP1045(evm.env.BlockNumber()) && evm.env.IsReadOnly() {
			// If the interpreter is operating in readonly mode, make sure no
			// state-modifying operation is performed. The 3rd stack item
			// for a call operation is the value. Transfering value from one
			// account to the others means the state is modified and should also
			// return with an error.
			if opPtr := evm.jumpTable[op]; opPtr.writes || op == CALL && stack.data[stack.len()-2-1].BitLen() > 0 {
				return nil, errWriteProtection

			}
		}
		// calculate the new memory size and gas price for the current executing opcode
		newMemSize, cost, err = calculateGasAndSize(&evm.gasTable, evm.env, contract, caller, op, statedb, mem, stack)
		if err != nil {
			return nil, err
		}

		// Use the calculated gas. When insufficient gas is present, use all gas and return an
		// Out Of Gas error
		if !contract.UseGas(cost) {
			return nil, OutOfGasError
		}

		// Resize the memory calculated previously
		mem.Resize(newMemSize.Uint64())

		opPtr := evm.jumpTable[op]
		if opPtr.valid {
			if opPtr.fn != nil {
				opPtr.fn(instruction{}, &pc, evm.env, contract, mem, stack)
			} else {
				switch op {
				case PC:
					opPc(instruction{data: new(big.Int).SetUint64(pc)}, &pc, evm.env, contract, mem, stack)
				case JUMP:
					if err := jump(pc, stack.pop()); err != nil {
						return nil, err
					}

					continue
				case JUMPI:
					pos, cond := stack.pop(), stack.pop()

					if cond.Sign() != 0 {
						if err := jump(pc, pos); err != nil {
							return nil, err
						}

						continue
					}
				case REVERT:
					offset, size := stack.pop(), stack.pop()
					ret := mem.GetPtr(offset.Int64(), size.Int64())

					return ret, ErrExecutionReverted

				case RETURN:
					offset, size := stack.pop(), stack.pop()
					ret := mem.GetPtr(offset.Int64(), size.Int64())

					return ret, nil
				case RETURNDATACOPY:
					if _, err := opReturnDataCopy(instruction{}, &pc, evm.env, contract, mem, stack); err != nil {
						return nil, err
					}

				case SUICIDE:
					opSuicide(instruction{}, nil, evm.env, contract, mem, stack)

					fallthrough
				case STOP: // Stop the contract
					return nil, nil
				}
			}
		} else {
			return nil, fmt.Errorf("Invalid opcode %x", op)
		}

		if opPtr.returns {
			evm.env.SetReturnData(ret)
		}

<<<<<<< HEAD
		if opPtr.returns {
			evm.env.SetReturnData(ret)
		}
=======
		pc++
>>>>>>> 9b2ced39
	}
}

// calculateGasAndSize calculates the required given the opcode and stack items calculates the new memorysize for
// the operation. This does not reduce gas or resizes the memory.
func calculateGasAndSize(gasTable *GasTable, env Environment, contract *Contract, caller ContractRef, op OpCode, statedb Database, mem *Memory, stack *stack) (*big.Int, *big.Int, error) {
	var (
		gas                 = new(big.Int)
		newMemSize *big.Int = new(big.Int)
	)
	err := baseCheck(op, stack, gas)
	if err != nil {
		return nil, nil, err
	}

	// stack Check, memory resize & gas phase
	switch op {
	case SUICIDE:
		// if suicide is not nil: homestead gas fork
		if gasTable.CreateBySuicide != nil {
			gas.Set(gasTable.Suicide)
			if !env.Db().Exist(common.BigToAddress(stack.data[len(stack.data)-1])) {
				gas.Add(gas, gasTable.CreateBySuicide)
			}
		}

		if !statedb.HasSuicided(contract.Address()) {
			statedb.AddRefund(big.NewInt(24000))
		}
	case EXTCODESIZE:
		gas.Set(gasTable.ExtcodeSize)
	case BALANCE:
		gas.Set(gasTable.Balance)
	case SLOAD:
		gas.Set(gasTable.SLoad)
	case SWAP1, SWAP2, SWAP3, SWAP4, SWAP5, SWAP6, SWAP7, SWAP8, SWAP9, SWAP10, SWAP11, SWAP12, SWAP13, SWAP14, SWAP15, SWAP16:
		n := int(op - SWAP1 + 2)
		err := stack.require(n)
		if err != nil {
			return nil, nil, err
		}
		gas.Set(GasFastestStep)
	case DUP1, DUP2, DUP3, DUP4, DUP5, DUP6, DUP7, DUP8, DUP9, DUP10, DUP11, DUP12, DUP13, DUP14, DUP15, DUP16:
		n := int(op - DUP1 + 1)
		err := stack.require(n)
		if err != nil {
			return nil, nil, err
		}
		gas.Set(GasFastestStep)
	case LOG0, LOG1, LOG2, LOG3, LOG4:
		n := int(op - LOG0)
		err := stack.require(n + 2)
		if err != nil {
			return nil, nil, err
		}

		mSize, mStart := stack.data[stack.len()-2], stack.data[stack.len()-1]

		// log gas
		gas.Add(gas, big.NewInt(375))
		// log topic gass
		gas.Add(gas, new(big.Int).Mul(big.NewInt(int64(n)), big.NewInt(375)))
		// log data gass
		gas.Add(gas, new(big.Int).Mul(mSize, big.NewInt(8)))

		newMemSize = calcMemSize(mStart, mSize)

		quadMemGas(mem, newMemSize, gas)
	case EXP:
		expByteLen := int64(len(stack.data[stack.len()-2].Bytes()))
		gas.Add(gas, new(big.Int).Mul(big.NewInt(expByteLen), gasTable.ExpByte))
	case SSTORE:
		err := stack.require(2)
		if err != nil {
			return nil, nil, err
		}

		var g *big.Int
		y, x := stack.data[stack.len()-2], stack.data[stack.len()-1]
		val := statedb.GetState(contract.Address(), common.BigToHash(x))

		// This checks for 3 scenario's and calculates gas accordingly
		// 1. From a zero-value address to a non-zero value         (NEW VALUE)
		// 2. From a non-zero value address to a zero-value address (DELETE)
		// 3. From a non-zero to a non-zero                         (CHANGE)
		if common.EmptyHash(val) && !common.EmptyHash(common.BigToHash(y)) {
			// 0 => non 0
			g = big.NewInt(20000) // Once per SLOAD operation.
		} else if !common.EmptyHash(val) && common.EmptyHash(common.BigToHash(y)) {
			statedb.AddRefund(big.NewInt(15000))
			g = big.NewInt(5000)
		} else {
			// non 0 => non 0 (or 0 => 0)
			g = big.NewInt(5000)
		}
		gas.Set(g)

	case MLOAD:
		newMemSize = calcMemSize(stack.peek(), u256(32))
		quadMemGas(mem, newMemSize, gas)
	case MSTORE8:
		newMemSize = calcMemSize(stack.peek(), u256(1))
		quadMemGas(mem, newMemSize, gas)
	case MSTORE:
		newMemSize = calcMemSize(stack.peek(), u256(32))
		quadMemGas(mem, newMemSize, gas)
	case RETURN:
		newMemSize = calcMemSize(stack.peek(), stack.data[stack.len()-2])
		quadMemGas(mem, newMemSize, gas)
	case SHA3:
		newMemSize = calcMemSize(stack.peek(), stack.data[stack.len()-2])

		words := toWordSize(stack.data[stack.len()-2])
		gas.Add(gas, words.Mul(words, big.NewInt(6)))

		quadMemGas(mem, newMemSize, gas)
	case CALLDATACOPY, RETURNDATACOPY:
		newMemSize = calcMemSize(stack.peek(), stack.data[stack.len()-3])

		words := toWordSize(stack.data[stack.len()-3])
		gas.Add(gas, words.Mul(words, big.NewInt(3)))

		quadMemGas(mem, newMemSize, gas)
	case CODECOPY:
		newMemSize = calcMemSize(stack.peek(), stack.data[stack.len()-3])

		words := toWordSize(stack.data[stack.len()-3])
		gas.Add(gas, words.Mul(words, big.NewInt(3)))

		quadMemGas(mem, newMemSize, gas)
	case EXTCODECOPY:
		gas.Set(gasTable.ExtcodeCopy)

		newMemSize = calcMemSize(stack.data[stack.len()-2], stack.data[stack.len()-4])

		words := toWordSize(stack.data[stack.len()-4])
		gas.Add(gas, words.Mul(words, big.NewInt(3)))

		quadMemGas(mem, newMemSize, gas)
	case CREATE:
		newMemSize = calcMemSize(stack.data[stack.len()-2], stack.data[stack.len()-3])

		quadMemGas(mem, newMemSize, gas)
	case CALL, CALLCODE:
		gas.Set(gasTable.Calls)

		if op == CALL {
			if !env.Db().Exist(common.BigToAddress(stack.data[stack.len()-2])) {
				gas.Add(gas, big.NewInt(25000))
			}
		}
		if len(stack.data[stack.len()-3].Bytes()) > 0 {
			gas.Add(gas, big.NewInt(9000))
		}
		x := calcMemSize(stack.data[stack.len()-6], stack.data[stack.len()-7])
		y := calcMemSize(stack.data[stack.len()-4], stack.data[stack.len()-5])

		newMemSize = common.BigMax(x, y)

		quadMemGas(mem, newMemSize, gas)

		cg := callGas(gasTable, contract.Gas, gas, stack.data[stack.len()-1])
		// Replace the stack item with the new gas calculation. This means that
		// either the original item is left on the stack or the item is replaced by:
		// (availableGas - gas) * 63 / 64
		// We replace the stack item so that it's available when the opCall instruction is
		// called. This information is otherwise lost due to the dependency on *current*
		// available gas.
		stack.data[stack.len()-1] = cg
		gas.Add(gas, cg)

	case DELEGATECALL, STATICCALL:
		gas.Set(gasTable.Calls)

		x := calcMemSize(stack.data[stack.len()-5], stack.data[stack.len()-6])
		y := calcMemSize(stack.data[stack.len()-3], stack.data[stack.len()-4])

		newMemSize = common.BigMax(x, y)

		quadMemGas(mem, newMemSize, gas)

		cg := callGas(gasTable, contract.Gas, gas, stack.data[stack.len()-1])
		// Replace the stack item with the new gas calculation. This means that
		// either the original item is left on the stack or the item is replaced by:
		// (availableGas - gas) * 63 / 64
		// We replace the stack item so that it's available when the opCall instruction is
		// called.
		stack.data[stack.len()-1] = cg
		gas.Add(gas, cg)

	}

	return newMemSize, gas, nil
}

// RunPrecompile runs and evaluate the output of a precompiled contract defined in contracts.go
func (evm *EVM) RunPrecompiled(p *PrecompiledAccount, input []byte, contract *Contract) (ret []byte, err error) {
	gas := p.Gas(len(input))
	if contract.UseGas(gas) {
		ret = p.Call(input)

		return ret, nil
	} else {
		return nil, OutOfGasError
	}
}<|MERGE_RESOLUTION|>--- conflicted
+++ resolved
@@ -204,13 +204,7 @@
 			evm.env.SetReturnData(ret)
 		}
 
-<<<<<<< HEAD
-		if opPtr.returns {
-			evm.env.SetReturnData(ret)
-		}
-=======
 		pc++
->>>>>>> 9b2ced39
 	}
 }
 
