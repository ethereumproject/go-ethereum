--- conflicted
+++ resolved
@@ -36,11 +36,7 @@
 			valid: true,
 		}
 	}
-<<<<<<< HEAD
-	if ruleset.IsECIP1045(blockNumber) {
-=======
 	if ruleset.IsECIP1045B(blockNumber) {
->>>>>>> 649abd98
 		jumpTable[STATICCALL] = jumpPtr{
 			fn:    opStaticCall,
 			valid: true,
@@ -49,13 +45,10 @@
 			fn:    opReturnDataSize,
 			valid: true,
 		}
-<<<<<<< HEAD
 		jumpTable[RETURNDATASIZE] = jumpPtr{
 			fn:    opReturnDataSize,
 			valid: true,
 		}
-=======
->>>>>>> 649abd98
 		jumpTable[RETURNDATACOPY] = jumpPtr{
 			// This is called manually during EVM.Run in order to do error handling in case return data size is out of bounds.
 			// fn:    opReturnDataCopy,
@@ -66,8 +59,6 @@
 			fn:    nil,
 			valid: true,
 		}
-<<<<<<< HEAD
-=======
 	}
 	if ruleset.IsECIP1045C(blockNumber) {
 		jumpTable[SHL] = jumpPtr{
@@ -90,7 +81,6 @@
 			fn:    opExtCodeHash,
 			valid: true,
 		}
->>>>>>> 649abd98
 	}
 
 	jumpTable[ADD] = jumpPtr{
