--- conflicted
+++ resolved
@@ -19,17 +19,8 @@
 import "math/big"
 
 type jumpPtr struct {
-<<<<<<< HEAD
-	fn     instrFn
-	valid  bool
-	writes bool
-	// returns determines whether the operation sets the return data
-	returns bool
-	reverts bool // determines whether the operation reverts state (implicitly halts)
-=======
 	fn    instrFn
 	valid bool
->>>>>>> 85874c43
 }
 
 type vmJumpTable [256]jumpPtr
@@ -56,13 +47,10 @@
 			fn:    opReturnDataSize,
 			valid: true,
 		}
-<<<<<<< HEAD
-=======
 		jumpTable[RETURNDATASIZE] = jumpPtr{
 			fn:    opReturnDataSize,
 			valid: true,
 		}
->>>>>>> 85874c43
 		jumpTable[RETURNDATACOPY] = jumpPtr{
 			// This is called manually during EVM.Run in order to do error handling in case return data size is out of bounds.
 			// fn:    opReturnDataCopy,
@@ -70,15 +58,8 @@
 		}
 		jumpTable[REVERT] = jumpPtr{
 			// This is called manually during EVM.Run since implicity halt (akin to RETURN).
-<<<<<<< HEAD
-			fn:      nil,
-			valid:   true,
-			reverts: true,
-			returns: true,
-=======
 			fn:    nil,
 			valid: true,
->>>>>>> 85874c43
 		}
 	}
 
@@ -291,15 +272,8 @@
 		valid: true,
 	}
 	jumpTable[CREATE] = jumpPtr{
-<<<<<<< HEAD
-		fn:      opCreate,
-		valid:   true,
-		writes:  true,
-		returns: true,
-=======
 		fn:    opCreate,
 		valid: true,
->>>>>>> 85874c43
 	}
 	jumpTable[CALL] = jumpPtr{
 		fn:      opCall,
