// Copyright 2014 The go-ethereum Authors
// This file is part of the go-ethereum library.
//
// The go-ethereum library is free software: you can redistribute it and/or modify
// it under the terms of the GNU Lesser General Public License as published by
// the Free Software Foundation, either version 3 of the License, or
// (at your option) any later version.
//
// The go-ethereum library is distributed in the hope that it will be useful,
// but WITHOUT ANY WARRANTY; without even the implied warranty of
// MERCHANTABILITY or FITNESS FOR A PARTICULAR PURPOSE. See the
// GNU Lesser General Public License for more details.
//
// You should have received a copy of the GNU Lesser General Public License
// along with the go-ethereum library. If not, see <http://www.gnu.org/licenses/>.

package vm

import (
	"math/big"

	"errors"
<<<<<<< HEAD
	"math"

=======
>>>>>>> 649abd98
	"github.com/ethereumproject/go-ethereum/common"
	"github.com/ethereumproject/go-ethereum/crypto"
	"github.com/ethereumproject/go-ethereum/crypto/bn256"
	"github.com/ethereumproject/go-ethereum/logger"
	"github.com/ethereumproject/go-ethereum/logger/glog"
	"math"
)

// PrecompiledAccount represents a native ethereum contract
type PrecompiledAccount struct {
	Gas func(in []byte) *big.Int
	fn  func(in []byte) ([]byte, error)
}

// Call calls the native function
func (pa PrecompiledAccount) Call(in []byte) ([]byte, error) {
	return pa.fn(in)
}

// PrecompiledHomestead contains the default set of ethereum contracts
var PrecompiledHomestead = PrecompiledContracts()
<<<<<<< HEAD
var PrecompiledContractsECIP1045 = PrecompiledContractsECIP1045Func()
=======
var PrecompiledContractsECIP1045B = PrecompiledContractsECIP1045BFunc()
>>>>>>> 649abd98

func preCByteAddress(i []byte) string {
	return string(common.LeftPadBytes(i, 20))
}

// PrecompiledContracts returns the default set of precompiled ethereum
// contracts defined by the ethereum yellow paper.
func PrecompiledContracts() map[string]*PrecompiledAccount {
	return map[string]*PrecompiledAccount{
		// ECRECOVER
		preCByteAddress([]byte{1}): {func(in []byte) *big.Int {
			return big.NewInt(3000)
		}, ecrecoverFunc},

		// SHA256
		preCByteAddress([]byte{2}): {func(in []byte) *big.Int {
			l := len(in)
			n := big.NewInt(int64(l+31) / 32)
			n.Mul(n, big.NewInt(12))
			return n.Add(n, big.NewInt(60))
		}, sha256Func},

		// RIPEMD160
		preCByteAddress([]byte{3}): {func(in []byte) *big.Int {
			l := len(in)
			n := big.NewInt(int64(l+31) / 32)
			n.Mul(n, big.NewInt(120))
			return n.Add(n, big.NewInt(600))
		}, ripemd160Func},

		preCByteAddress([]byte{4}): {func(in []byte) *big.Int {
			l := len(in)
			n := big.NewInt(int64(l+31) / 32)
			n.Mul(n, big.NewInt(3))
			return n.Add(n, big.NewInt(15))
		}, memCpy},
	}
}

var (
	big8    = big.NewInt(8)
	big32   = big.NewInt(32)
	big64   = big.NewInt(64)
	big1024 = big.NewInt(1024)
)

<<<<<<< HEAD
// PrecompiledContractsECIP1045Func returns the precompiled contracts made available at or after the ECIP1045 fork (akin to Byzantium)
func PrecompiledContractsECIP1045Func() map[string]*PrecompiledAccount {
=======
// PrecompiledContractsECIP1045BFunc returns the precompiled contracts made available at or after the ECIP1045B fork (akin to Byzantium)
func PrecompiledContractsECIP1045BFunc() map[string]*PrecompiledAccount {
>>>>>>> 649abd98
	contracts := PrecompiledContracts()
	// gas functions
	bigMax := func(x, y *big.Int) *big.Int {
		if x.Cmp(y) < 0 {
			return y
		}
		return x
	}

	bigModExpGas := func(input []byte) *big.Int {
		var (
			baseLen = new(big.Int).SetBytes(getData(input, big.NewInt(0), big.NewInt(32)))
			expLen  = new(big.Int).SetBytes(getData(input, big.NewInt(32), big.NewInt(32)))
			modLen  = new(big.Int).SetBytes(getData(input, big.NewInt(64), big.NewInt(32)))
		)
		if len(input) > 96 {
			input = input[96:]
		} else {
			input = input[:0]
		}
		// Retrieve the head 32 bytes of exp for the adjusted exponent length
		var expHead *big.Int
		if big.NewInt(int64(len(input))).Cmp(baseLen) <= 0 {
			expHead = new(big.Int)
		} else {
			if expLen.Cmp(big32) > 0 {
				expHead = new(big.Int).SetBytes(getData(input, baseLen, big32))
			} else {
				expHead = new(big.Int).SetBytes(getData(input, baseLen, expLen))
			}
		}
		// Calculate the adjusted exponent length
		var msb int
		if bitlen := expHead.BitLen(); bitlen > 0 {
			msb = bitlen - 1
		}
		adjExpLen := new(big.Int)
		if expLen.Cmp(big32) > 0 {
			adjExpLen.Sub(expLen, big32)
			adjExpLen.Mul(big8, adjExpLen)
		}
		adjExpLen.Add(adjExpLen, big.NewInt(int64(msb)))

		// Calculate the gas cost of the operation
		gas := new(big.Int).Set(bigMax(modLen, baseLen))
		switch {
		case gas.Cmp(big64) <= 0:
			gas.Mul(gas, gas)
		case gas.Cmp(big1024) <= 0:
			gas = new(big.Int).Add(
				new(big.Int).Div(new(big.Int).Mul(gas, gas), big.NewInt(4)),
				new(big.Int).Sub(new(big.Int).Mul(big.NewInt(96), gas), big.NewInt(3072)),
			)
		default:
			gas = new(big.Int).Add(
				new(big.Int).Div(new(big.Int).Mul(gas, gas), big.NewInt(16)),
				new(big.Int).Sub(new(big.Int).Mul(big.NewInt(480), gas), big.NewInt(199680)),
			)
		}
		gas.Mul(gas, bigMax(adjExpLen, big.NewInt(1)))
		gas.Div(gas, big.NewInt(20)) // ModExpQuadCoeffDiv

		if gas.BitLen() > 64 {
			return new(big.Int).SetUint64(math.MaxUint64)
		}
		return gas
	}
	bn256AddGas := func(in []byte) *big.Int {
		return big.NewInt(500) // params.Bn256AddGas
	}
	bn256ScalarMulGas := func(in []byte) *big.Int {
		return big.NewInt(40000) // params.Bn256ScalarMulGas
	}
	bn256PairingGas := func(in []byte) *big.Int {
		// return params.Bn256PairingBaseGas + uint64(len(input)/192)*params.Bn256PairingPerPointGas
		base := big.NewInt(100000)
		perPoint := big.NewInt(80000)
		lDiv := new(big.Int).SetUint64(uint64(len(in) / 192))
		out := new(big.Int).Add(base, new(big.Int).Mul(lDiv, perPoint))
		return out
	}

	// bigModExp
	contracts[preCByteAddress([]byte{5})] = &PrecompiledAccount{
		Gas: bigModExpGas,
		fn:  bigModExpFunc,
	}
	// bn256Add
	contracts[preCByteAddress([]byte{6})] = &PrecompiledAccount{
		Gas: bn256AddGas,
		fn:  bn256AddFunc,
	}
	// bn256ScalarMul
	contracts[preCByteAddress([]byte{7})] = &PrecompiledAccount{
		Gas: bn256ScalarMulGas,
		fn:  bn256ScalarMulFunc,
	}
	// pairing
	contracts[preCByteAddress([]byte{8})] = &PrecompiledAccount{
		Gas: bn256PairingGas,
		fn:  bn256PairingFunc,
	}
	return contracts
}

func bigModExpFunc(input []byte) ([]byte, error) {
	var (
		baseLen = new(big.Int).SetBytes(getData(input, new(big.Int), big32))
		expLen  = new(big.Int).SetBytes(getData(input, big32, big32))
		modLen  = new(big.Int).SetBytes(getData(input, big64, big32))
	)
	if len(input) > 96 {
		input = input[96:]
	} else {
		input = input[:0]
	}
	// Handle a special case when both the base and mod length is zero
	if baseLen.Cmp(new(big.Int)) == 0 && modLen.Cmp(new(big.Int)) == 0 {
		return []byte{}, nil
	}
	// Retrieve the operands and execute the exponentiation
	var (
		base = new(big.Int).SetBytes(getData(input, new(big.Int), baseLen))
		exp  = new(big.Int).SetBytes(getData(input, baseLen, expLen))
		mod  = new(big.Int).SetBytes(getData(input, new(big.Int).Add(baseLen, expLen), modLen))
	)
	if mod.BitLen() == 0 {
		// Modulo 0 is undefined, return zero
		return common.LeftPadBytes([]byte{}, int(modLen.Int64())), nil
	}
	return common.LeftPadBytes(base.Exp(base, exp, mod).Bytes(), int(modLen.Int64())), nil
}

// newCurvePoint unmarshals a binary blob into a bn256 elliptic curve point,
// returning it, or an error if the point is invalid.
func newCurvePoint(blob []byte) (*bn256.G1, error) {
	p := new(bn256.G1)
	if _, err := p.Unmarshal(blob); err != nil {
		return nil, err
	}
	return p, nil
}

// newTwistPoint unmarshals a binary blob into a bn256 elliptic curve point,
// returning it, or an error if the point is invalid.
func newTwistPoint(blob []byte) (*bn256.G2, error) {
	p := new(bn256.G2)
	if _, err := p.Unmarshal(blob); err != nil {
		return nil, err
	}
	return p, nil
}

func bn256AddFunc(in []byte) ([]byte, error) {
	x, err := newCurvePoint(getData(in, new(big.Int), big64))
	if err != nil {
		return nil, err
	}
	y, err := newCurvePoint(getData(in, big64, big64))
	if err != nil {
		return nil, err
	}
	res := new(bn256.G1)
	res.Add(x, y)
	return res.Marshal(), nil
}

func bn256ScalarMulFunc(input []byte) ([]byte, error) {
	p, err := newCurvePoint(getData(input, new(big.Int), big64))
	if err != nil {
		return nil, err
	}
	res := new(bn256.G1)
	res.ScalarMult(p, new(big.Int).SetBytes(getData(input, big64, big32)))
	return res.Marshal(), nil
}

var (
	// true32Byte is returned if the bn256 pairing check succeeds.
	true32Byte = []byte{0, 0, 0, 0, 0, 0, 0, 0, 0, 0, 0, 0, 0, 0, 0, 0, 0, 0, 0, 0, 0, 0, 0, 0, 0, 0, 0, 0, 0, 0, 0, 1}

	// false32Byte is returned if the bn256 pairing check fails.
	false32Byte = make([]byte, 32)

	// errBadPairingInput is returned if the bn256 pairing input is invalid.
	errBadPairingInput = errors.New("bad elliptic curve pairing size")
)

func bn256PairingFunc(input []byte) ([]byte, error) {
	// Handle some corner cases cheaply
	if len(input)%192 > 0 {
		return nil, errBadPairingInput
	}
	// Convert the input into a set of coordinates
	var (
		cs []*bn256.G1
		ts []*bn256.G2
	)
	for i := 0; i < len(input); i += 192 {
		c, err := newCurvePoint(input[i : i+64])
		if err != nil {
			return nil, err
		}
		t, err := newTwistPoint(input[i+64 : i+192])
		if err != nil {
			return nil, err
		}
		cs = append(cs, c)
		ts = append(ts, t)
	}
	// Execute the pairing checks and return the results
	if bn256.PairingCheck(cs, ts) {
		return true32Byte, nil
	}
	return false32Byte, nil
}

func sha256Func(in []byte) ([]byte, error) {
	return crypto.Sha256(in), nil
}

func ripemd160Func(in []byte) ([]byte, error) {
	return common.LeftPadBytes(crypto.Ripemd160(in), 32), nil
}

func ecrecoverFunc(in []byte) ([]byte, error) {
	in = common.RightPadBytes(in, 128)
	// "in" is (hash, v, r, s), each 32 bytes
	// but for ecrecover we want (r, s, v)

	r := new(big.Int).SetBytes(in[64:96])
	s := new(big.Int).SetBytes(in[96:128])
	// Treat V as a 256bit integer
	vbig := new(big.Int).SetBytes(in[32:64])
	v := byte(vbig.Uint64())

	// tighter sig s values in homestead only apply to tx sigs
	if !crypto.ValidateSignatureValues(v, r, s, false) {
		ln := "ECRECOVER error: v, r or s value invalid"
		glog.V(logger.Detail).Infof(ln)
		return nil, nil // errors.New(ln)
	}

	// v needs to be at the end and normalized for libsecp256k1
	vbignormal := new(big.Int).Sub(vbig, big.NewInt(27))
	vnormal := byte(vbignormal.Uint64())
	rsv := append(in[64:128], vnormal)
	pubKey, err := crypto.Ecrecover(in[:32], rsv)
	// make sure the public key is a valid one
	if err != nil {
		glog.V(logger.Detail).Infoln("ECRECOVER error: ", err)
		return nil, nil // err
	}

	// the first byte of pubkey is bitcoin heritage
	return common.LeftPadBytes(crypto.Keccak256(pubKey[1:])[12:], 32), nil
}

func memCpy(in []byte) ([]byte, error) {
	return in, nil
}<|MERGE_RESOLUTION|>--- conflicted
+++ resolved
@@ -20,17 +20,13 @@
 	"math/big"
 
 	"errors"
-<<<<<<< HEAD
 	"math"
 
-=======
->>>>>>> 649abd98
 	"github.com/ethereumproject/go-ethereum/common"
 	"github.com/ethereumproject/go-ethereum/crypto"
 	"github.com/ethereumproject/go-ethereum/crypto/bn256"
 	"github.com/ethereumproject/go-ethereum/logger"
 	"github.com/ethereumproject/go-ethereum/logger/glog"
-	"math"
 )
 
 // PrecompiledAccount represents a native ethereum contract
@@ -46,11 +42,7 @@
 
 // PrecompiledHomestead contains the default set of ethereum contracts
 var PrecompiledHomestead = PrecompiledContracts()
-<<<<<<< HEAD
-var PrecompiledContractsECIP1045 = PrecompiledContractsECIP1045Func()
-=======
 var PrecompiledContractsECIP1045B = PrecompiledContractsECIP1045BFunc()
->>>>>>> 649abd98
 
 func preCByteAddress(i []byte) string {
 	return string(common.LeftPadBytes(i, 20))
@@ -97,13 +89,8 @@
 	big1024 = big.NewInt(1024)
 )
 
-<<<<<<< HEAD
-// PrecompiledContractsECIP1045Func returns the precompiled contracts made available at or after the ECIP1045 fork (akin to Byzantium)
-func PrecompiledContractsECIP1045Func() map[string]*PrecompiledAccount {
-=======
 // PrecompiledContractsECIP1045BFunc returns the precompiled contracts made available at or after the ECIP1045B fork (akin to Byzantium)
 func PrecompiledContractsECIP1045BFunc() map[string]*PrecompiledAccount {
->>>>>>> 649abd98
 	contracts := PrecompiledContracts()
 	// gas functions
 	bigMax := func(x, y *big.Int) *big.Int {
