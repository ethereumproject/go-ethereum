// Copyright 2014 The go-ethereum Authors
// This file is part of the go-ethereum library.
//
// The go-ethereum library is free software: you can redistribute it and/or modify
// it under the terms of the GNU Lesser General Public License as published by
// the Free Software Foundation, either version 3 of the License, or
// (at your option) any later version.
//
// The go-ethereum library is distributed in the hope that it will be useful,
// but WITHOUT ANY WARRANTY; without even the implied warranty of
// MERCHANTABILITY or FITNESS FOR A PARTICULAR PURPOSE. See the
// GNU Lesser General Public License for more details.
//
// You should have received a copy of the GNU Lesser General Public License
// along with the go-ethereum library. If not, see <http://www.gnu.org/licenses/>.

package vm

import (
	"math/big"

	"github.com/ethereumproject/go-ethereum/common"
)

// RuleSet is an interface that defines the current rule set during the
// execution of the EVM instructions (e.g. whether it's homestead)
type RuleSet interface {
	IsHomestead(*big.Int) bool
<<<<<<< HEAD
	IsECIP1045(*big.Int) bool
=======
	IsECIP1045B(*big.Int) bool
	IsECIP1045C(*big.Int) bool
>>>>>>> 649abd98
	// GasTable returns the gas prices for this phase, which is based on
	// block number passed in.
	GasTable(*big.Int) *GasTable
}

// Environment is an EVM requirement and helper which allows access to outside
// information such as states.
type Environment interface {
	// The current ruleset
	RuleSet() RuleSet
	// The state database
	Db() Database
	// Creates a restorable snapshot
	SnapshotDatabase() int
	// Set database to previous snapshot
	RevertToSnapshot(int)
	// Address of the original invoker (first occurrence of the VM invoker)
	Origin() common.Address
	// The block number this VM is invoked on
	BlockNumber() *big.Int
	// The n'th hash ago from this block number
	GetHash(uint64) common.Hash
	// The handler's address
	Coinbase() common.Address
	// The current time (block time)
	Time() *big.Int
	// Difficulty set on the current block
	Difficulty() *big.Int
	// The gas limit of the block
	GasLimit() *big.Int
	// Determines whether it's possible to transact
	CanTransfer(from common.Address, balance *big.Int) bool
	// Transfers amount from one account to the other
	Transfer(from, to Account, amount *big.Int)
	// Adds a LOG to the state
	AddLog(*Log)
	// Type of the VM
	Vm() Vm
	// Get the curret calling depth
	Depth() int
	// Set the current calling depth
	SetDepth(i int)
	// SetIsReadOnly sets whether it's allowed to modify state or not, eg. STATICCALL
	SetReadOnly(isReadOnly bool)
	// IsReadOnly returns whether the current env is allowed to make changes to state database, eg. STATICCALL
	IsReadOnly() bool
	// SetReturnData sets the return data for CALL's return data for reuse
	SetReturnData(data []byte)
	// ReturnData gets the return data
	ReturnData() []byte
	// Call another contract
	Call(me ContractRef, addr common.Address, data []byte, gas, price, value *big.Int) ([]byte, error)
	// Take another's contract code and execute within our own context
	CallCode(me ContractRef, addr common.Address, data []byte, gas, price, value *big.Int) ([]byte, error)
	// Same as CallCode except sender and value is propagated from parent to child scope
	DelegateCall(me ContractRef, addr common.Address, data []byte, gas, price *big.Int) ([]byte, error)
	// Same as call, except no modifications to state db.
	StaticCall(me ContractRef, addr common.Address, data []byte, gas, price *big.Int) ([]byte, error)
	// Create a new contract
	Create(me ContractRef, data []byte, gas, price, value *big.Int) ([]byte, common.Address, error)

	Create2(me ContractRef, data []byte, gas, price, value, salt *big.Int) ([]byte, common.Address, error)
}

// Vm is the basic interface for an implementation of the EVM.
type Vm interface {
	// Run should execute the given contract with the input given in in
	// and return the contract execution return bytes or an error if it
	// failed.
	Run(c *Contract, in []byte) ([]byte, error)
}

// Database is a EVM database for full state querying.
type Database interface {
	GetAccount(common.Address) Account
	CreateAccount(common.Address) Account

	AddBalance(common.Address, *big.Int)
	GetBalance(common.Address) *big.Int

	GetNonce(common.Address) uint64
	SetNonce(common.Address, uint64)

	GetCodeHash(common.Address) common.Hash
	GetCodeSize(common.Address) int
	GetCode(common.Address) []byte
	SetCode(common.Address, []byte)

	AddRefund(*big.Int)
	GetRefund() *big.Int

	GetState(common.Address, common.Hash) common.Hash
	SetState(common.Address, common.Hash, common.Hash)

	Suicide(common.Address) bool
	HasSuicided(common.Address) bool

	// Exist reports whether the given account exists in state.
	// Notably this should also return true for suicided accounts.
	Exist(common.Address) bool
}

// Account represents a contract or basic ethereum account.
type Account interface {
	SubBalance(amount *big.Int)
	AddBalance(amount *big.Int)
	SetBalance(*big.Int)
	SetNonce(uint64)
	Balance() *big.Int
	Address() common.Address
	ReturnGas(*big.Int, *big.Int)
	SetCode(common.Hash, []byte)
	ForEachStorage(cb func(key, value common.Hash) bool)
	Value() *big.Int
}<|MERGE_RESOLUTION|>--- conflicted
+++ resolved
@@ -26,12 +26,8 @@
 // execution of the EVM instructions (e.g. whether it's homestead)
 type RuleSet interface {
 	IsHomestead(*big.Int) bool
-<<<<<<< HEAD
-	IsECIP1045(*big.Int) bool
-=======
 	IsECIP1045B(*big.Int) bool
 	IsECIP1045C(*big.Int) bool
->>>>>>> 649abd98
 	// GasTable returns the gas prices for this phase, which is based on
 	// block number passed in.
 	GasTable(*big.Int) *GasTable
