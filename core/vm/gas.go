--- conflicted
+++ resolved
@@ -137,12 +137,9 @@
 	XOR:            {2, GasFastestStep, 1},
 	NOT:            {1, GasFastestStep, 1},
 	BYTE:           {2, GasFastestStep, 1},
-<<<<<<< HEAD
-=======
 	SHL:            {2, GasFastestStep, 1},
 	SHR:            {2, GasFastestStep, 1},
 	SAR:            {2, GasFastestStep, 1},
->>>>>>> 649abd98
 	CALLDATALOAD:   {1, GasFastestStep, 1},
 	CALLDATACOPY:   {3, GasFastestStep, 1},
 	RETURNDATACOPY: {3, GasFastestStep, 1},
@@ -182,18 +179,12 @@
 	BALANCE:        {1, new(big.Int), 1},
 	EXTCODESIZE:    {1, new(big.Int), 1},
 	EXTCODECOPY:    {4, new(big.Int), 0},
-<<<<<<< HEAD
-=======
 	EXTCODEHASH:    {1, new(big.Int), 1},
->>>>>>> 649abd98
 	SLOAD:          {1, big.NewInt(50), 1},
 	SSTORE:         {2, new(big.Int), 0},
 	SHA3:           {2, big.NewInt(30), 1},
 	CREATE:         {3, big.NewInt(32000), 1},
-<<<<<<< HEAD
-=======
 	CREATE2:        {4, big.NewInt(32000), 1},
->>>>>>> 649abd98
 	// Zero is calculated in the gasSwitch
 	CALL:         {7, new(big.Int), 1},
 	CALLCODE:     {7, new(big.Int), 1},
