--- conflicted
+++ resolved
@@ -23,7 +23,6 @@
 	"sync"
 	"time"
 
-<<<<<<< HEAD
 	"github.com/ethereumproject/go-ethereum/common"
 	"github.com/ethereumproject/go-ethereum/core/types"
 	"github.com/ethereumproject/go-ethereum/eth/downloader"
@@ -31,14 +30,6 @@
 	"github.com/ethereumproject/go-ethereum/logger/glog"
 	"github.com/ethereumproject/go-ethereum/p2p"
 	"github.com/ethereumproject/go-ethereum/rlp"
-=======
-	"github.com/ethereum/go-ethereum/common"
-	"github.com/ethereum/go-ethereum/core/types"
-	"github.com/ethereum/go-ethereum/logger"
-	"github.com/ethereum/go-ethereum/logger/glog"
-	"github.com/ethereum/go-ethereum/p2p"
-	"github.com/ethereum/go-ethereum/rlp"
->>>>>>> 99a0c764
 	"gopkg.in/fatih/set.v0"
 )
 
@@ -68,8 +59,8 @@
 	*p2p.Peer
 	rw p2p.MsgReadWriter
 
-	version  int         // Protocol version negotiated
-	forkDrop *time.Timer // Timed connection dropper if forks aren't validated in time
+	version int         // Protocol version negotiated
+	timeout *time.Timer // Connection timeout if peers are not validated in time
 
 	head common.Hash
 	td   *big.Int
