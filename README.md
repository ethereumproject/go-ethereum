--- conflicted
+++ resolved
@@ -9,16 +9,7 @@
 ## Install
 
 ### :rocket: From a release binary
-<<<<<<< HEAD
-The simplest way to get started running a node is to visit our [Releases page](https://github.com/ethereumproject/go-ethereum/releases) and download a zipped executable binary (matching your operating system, of course), then moving the unzipped file `geth` to somewhere in your `$PATH`. Now you should be able to open a terminal and run `$ geth help` to make sure it's working. For additional installation instructions please check out the [Installation Wiki](https://github.com/ethereumproject/go-ethereum/wiki/Home#Developers).
-
-#### :beers: Using Homebrew (OSX only)
-```
-$ brew install ethereumproject/classic/geth
-```
-=======
 The simplest way to get started running a node is to visit our [Releases page](https://github.com/ellaism/go-ellaism/releases) and download a zipped executable binary (matching your operating system, of course), then moving the unzipped file `geth` to somewhere in your `$PATH`. Now you should be able to open a terminal and run `$ geth help` to make sure it's working.
->>>>>>> 6ff53e49
 
 ### :hammer: Building the source
 
@@ -33,89 +24,21 @@
 #### Installing command executables
 
 To install...
-<<<<<<< HEAD
-
-- the full suite of utilities: `$ go install github.com/ethereumproject/go-ethereum/cmd/...`
-- just __geth__: `$ go install github.com/ethereumproject/go-ethereum/cmd/geth`
-=======
 - the full suite of utilities: `$ go install github.com/ellaism/go-ellaism/cmd/...`
 - just __geth__: `$ go install github.com/ellaism/go-ellaism/cmd/geth`
->>>>>>> 6ff53e49
 
 Executables built from source will, by default, be installed in `$GOPATH/bin/`.
 
 #### Building specific release
 All the above commands results with building binaries from `HEAD`. To use a specific release/tag, use the following:
 ```
-<<<<<<< HEAD
-$ go get -d github.com/ethereumproject/go-ethereum/...
-$ cd $GOPATH/src/github.com/ethereumproject/go-ethereum
-=======
 $ go get -d github.com/ellaism/go-ellaism/...
 $ cd $GOPATH/src/github.com/ellaism/go-ellaism
->>>>>>> 6ff53e49
 $ git checkout <TAG OR REVISION>
 $ go install -ldflags "-X main.Version="`git describe --tags` ./cmd/...
 ```
 
 #### Using release source code tarball
-<<<<<<< HEAD
-Because of strict Go directory structure, the tarball needs to be extracted into the proper subdirectory under `$GOPATH`.
-The following commands are an example of building the v4.1.1 release:
-```
-$ mkdir -p $GOPATH/src/github.com/ethereumproject
-$ cd $GOPATH/src/github.com/ethereumproject
-$ tar xzf /path/to/go-ethereum-4.1.1.tar.gz
-$ mv go-ethereum-4.1.1 go-ethereum
-$ cd go-ethereum
-$ go install -ldflags "-X main.Version=v4.1.1" ./cmd/...
-```
-
-#### Building with [SputnikVM](https://github.com/ethereumproject/sputnikvm)
-Have Rust (>= 1.21) and Golang (>= 1.9) installed.
-
-> For __Linux__ and __macOS__:
-
-```
-cd $GOPATH/src/github.com/ethereumproject
-git clone https://github.com/ethereumproject/sputnikvm-ffi
-cd sputnikvm-ffi/c/ffi
-cargo build --release
-cp $GOPATH/src/github.com/ethereumproject/sputnikvm-ffi/c/ffi/target/release/libsputnikvm_ffi.a $GOPATH/src/github.com/ethereumproject/sputnikvm-ffi/c/libsputnikvm.a
-```
-And then build geth with CGO_LDFLAGS:
-
-- In Linux:
-
-```
-cd $GOPATH/src/github.com/ethereumproject/go-ethereum/cmd/geth
-CGO_LDFLAGS="$GOPATH/src/github.com/ethereumproject/sputnikvm-ffi/c/libsputnikvm.a -ldl" go build -tags=sputnikvm .
-```
-
-- In macOS:
-
-```
-cd $GOPATH/src/github.com/ethereumproject/go-ethereum/cmd/geth
-CGO_LDFLAGS="$GOPATH/src/github.com/ethereumproject/sputnikvm-ffi/c/libsputnikvm.a -ldl -lresolv" go build -tags=sputnikvm .
-```
-
-> For __Windows__:
-
-```
-cd %GOPATH%\src\github.com\ethereumproject
-git clone https://github.com/ethereumproject/sputnikvm-ffi
-cd sputnikvm-ffi\c\ffi
-cargo build --release
-copy %GOPATH%\src\github.com\ethereumproject\sputnikvm-ffi\c\ffi\target\release\sputnikvm.lib %GOPATH%\src\github.com\ethereumproject\sputnikvm-ffi\c\sputnikvm.lib
-```
-And then build geth with CGO_LDFLAGS:
-```
-cd %GOPATH%\src\github.com\ethereumproject\go-ethereum\cmd\geth
-set CGO_LDFLAGS=-Wl,--allow-multiple-definition %GOPATH%\src\github.com\ethereumproject\sputnikvm-ffi\c\sputnikvm.lib -lws2_32 -luserenv
-go build -tags=sputnikvm .
-```
-
-=======
 Because of strict Go directory structure, the tarball needs to be extracted into proper subdirectory under `$GOPATH`.
 The following commands are an example of building the v4.1.1 release:
 ```
@@ -127,7 +50,6 @@
 $ go install -ldflags "-X main.Version=v4.1.1" ./cmd/...
 ```
 
->>>>>>> 6ff53e49
 ## Executables
 
 This repository includes several wrappers/executables found in the `cmd` directory.
