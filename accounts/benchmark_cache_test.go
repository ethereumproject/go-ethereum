--- conflicted
+++ resolved
@@ -21,17 +21,6 @@
 //		staticKeyFilesResourcePath = strings.TrimSuffix(staticKeyFilesResourcePath, "000")
 //		staticKeyFilesResourcePath += "k"
 //	}
-
-<<<<<<< HEAD
-func BenchmarkCacheAccounts100(b *testing.B)    { benchmarkCacheAccounts(100, b) }
-func BenchmarkCacheAccounts500(b *testing.B)    { benchmarkCacheAccounts(500, b) }
-func BenchmarkCacheAccounts1000(b *testing.B)   { benchmarkCacheAccounts(1000, b) }
-func BenchmarkCacheAccounts5000(b *testing.B)   { benchmarkCacheAccounts(5000, b) }
-func BenchmarkCacheAccounts10000(b *testing.B)  { benchmarkCacheAccounts(10000, b) }
-func BenchmarkCacheAccounts20000(b *testing.B)  { benchmarkCacheAccounts(20000, b) }
-func BenchmarkCacheAccounts100000(b *testing.B) { benchmarkCacheAccounts(100000, b) }
-func BenchmarkCacheAccounts500000(b *testing.B) { benchmarkCacheAccounts(500000, b) }
-=======
 //
 //	staticKeyFilesResourcePath, _ = filepath.Abs(filepath.Join("testdata", "benchmark_keystore"+staticKeyFilesResourcePath))
 //
@@ -58,7 +47,6 @@
 //func BenchmarkCacheAccounts100000(b *testing.B) { benchmarkCacheAccounts(100000, b) }
 //func BenchmarkCacheAccounts200000(b *testing.B) { benchmarkCacheAccounts(200000, b) }
 //func BenchmarkCacheAccounts500000(b *testing.B) { benchmarkCacheAccounts(500000, b) }
->>>>>>> ac1d6b7d
 
 // ac.add checks ac.all to see if given account already exists in cache,
 // iff it doesn't, it adds account to byAddr map.
