--- conflicted
+++ resolved
@@ -169,12 +169,7 @@
 	}
 
 	// Execute the call and return
-<<<<<<< HEAD
-	vmenv := core.NewEnv(statedb, core.TestConfig, b.blockchain, msg, block.Header())
-
-=======
 	vmenv := core.NewEnv(statedb, core.DefaultConfigMorden.ChainConfig, b.blockchain, msg, block.Header())
->>>>>>> edc50010
 	gaspool := new(core.GasPool).AddGas(common.MaxBig)
 
 	_, gas, _, err := core.NewStateTransition(vmenv, msg, gaspool).TransitionDb()
