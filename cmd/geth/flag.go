// Copyright 2015 The go-ethereum Authors
// This file is part of go-ethereum.
//
// go-ethereum is free software: you can redistribute it and/or modify
// it under the terms of the GNU General Public License as published by
// the Free Software Foundation, either version 3 of the License, or
// (at your option) any later version.
//
// go-ethereum is distributed in the hope that it will be useful,
// but WITHOUT ANY WARRANTY; without even the implied warranty of
// MERCHANTABILITY or FITNESS FOR A PARTICULAR PURPOSE. See the
// GNU General Public License for more details.
//
// You should have received a copy of the GNU General Public License
// along with go-ethereum. If not, see <http://www.gnu.org/licenses/>.

package main

import (
	"crypto/ecdsa"
	"fmt"
	"io/ioutil"
	"log"
	"math/big"
	"os"
	"path/filepath"
	"runtime"
	"strconv"
	"strings"

	"errors"

	"github.com/ethereumproject/ethash"
	"github.com/ethereumproject/go-ethereum/accounts"
	"github.com/ethereumproject/go-ethereum/common"
	"github.com/ethereumproject/go-ethereum/core"
	"github.com/ethereumproject/go-ethereum/core/state"
	"github.com/ethereumproject/go-ethereum/core/types"
	"github.com/ethereumproject/go-ethereum/crypto"
	"github.com/ethereumproject/go-ethereum/eth"
	"github.com/ethereumproject/go-ethereum/ethdb"
	"github.com/ethereumproject/go-ethereum/event"
	"github.com/ethereumproject/go-ethereum/logger"
	"github.com/ethereumproject/go-ethereum/logger/glog"
	"github.com/ethereumproject/go-ethereum/miner"
	"github.com/ethereumproject/go-ethereum/node"
	"github.com/ethereumproject/go-ethereum/p2p/discover"
	"github.com/ethereumproject/go-ethereum/p2p/nat"
	"github.com/ethereumproject/go-ethereum/pow"
	"github.com/ethereumproject/go-ethereum/whisper"
	"gopkg.in/urfave/cli.v1"
)

func init() {
	cli.AppHelpTemplate = `{{.Name}} {{if .Flags}}[global options] {{end}}command{{if .Flags}} [command options]{{end}} [arguments...]

VERSION:
   {{.Version}}

COMMANDS:
   {{range .Commands}}{{.Name}}{{with .ShortName}}, {{.}}{{end}}{{ "\t" }}{{.Usage}}
   {{end}}{{if .Flags}}
GLOBAL OPTIONS:
   {{range .Flags}}{{.}}
   {{end}}{{end}}
`

	cli.CommandHelpTemplate = `{{.Name}}{{if .Subcommands}} command{{end}}{{if .Flags}} [command options]{{end}} [arguments...]
{{if .Description}}{{.Description}}
{{end}}{{if .Subcommands}}
SUBCOMMANDS:
	{{range .Subcommands}}{{.Name}}{{with .ShortName}}, {{.}}{{end}}{{ "\t" }}{{.Usage}}
	{{end}}{{end}}{{if .Flags}}
OPTIONS:
	{{range .Flags}}{{.}}
	{{end}}{{end}}
`
}

var (
	ErrInvalidFlag        = errors.New("invalid flag or context value")
	ErrInvalidChainID     = errors.New("invalid chainID")
	ErrDirectoryStructure = errors.New("error in directory structure")
	ErrStackFail          = errors.New("error in stack protocol")
)

var currentChainID string
var reservedChainIDS = map[string]bool{
	"chaindata": true,
	"dapp":      true,
	"keystore":  true,
	"nodekey":   true,
	"nodes":     true,
	"geth":      true,
}

var testnetChaidIDs = map[string]bool{
	"morden":  true,
	"testnet": true,
}

// isTestMode checks if either '--testnet' or '--chain=morden|testnet' or {"id": "morden"/"testnet"} in use for context, checking flags and external config settings
func isTestMode(ctx *cli.Context) bool {
	return ctx.GlobalBool(aliasableName(TestNetFlag.Name, ctx)) || testnetChaidIDs[ctx.GlobalString(aliasableName(ChainIDFlag.Name, ctx))] || testnetChaidIDs[currentChainID]
}

func getChainIDFromFlag(ctx *cli.Context) string {
	if id := ctx.GlobalString(aliasableName(ChainIDFlag.Name, ctx)); id != "" {
		if reservedChainIDS[id] {
			glog.Fatalf(`%v: %v: reserved word
					reserved words for --chain flag include: 'chaindata', 'dapp', 'keystore', 'nodekey', 'nodes',
					please use a different identifier`, ErrInvalidFlag, ErrInvalidChainID)
			return ""
		}
		return id
	} else {
		glog.Fatalf("%v: %v: chainID empty", ErrInvalidFlag, ErrInvalidChainID)
		return ""
	}
}

// getChainConfigIDFromContext gets the --chain=my-custom-net value
// Disallowed words which conflict with in-use data files will log the problem and return "", which cause an error.
func getChainConfigIDFromContext(ctx *cli.Context) string {
	chainFlagIsSet := ctx.GlobalBool(aliasableName(TestNetFlag.Name, ctx)) || ctx.GlobalIsSet(aliasableName(ChainIDFlag.Name, ctx))

	// make external config (sets chainid) incompatible with overlapping --chainid flag
	if chainFlagIsSet && currentChainID != "" {
		glog.Fatalf("%v: %v: external and flag configurations are conflicting, please use only one",
			ErrInvalidFlag, ErrInvalidChainID)
	}
	// set from external config
	if currentChainID != "" {
		return currentChainID
	}
	if isTestMode(ctx) {
		// ie '--testnet --chain customtestnet'
		if ctx.GlobalIsSet(aliasableName(ChainIDFlag.Name, ctx)) && !testnetChaidIDs[ctx.GlobalString(aliasableName(ChainIDFlag.Name, ctx))] {
			return getChainIDFromFlag(ctx)
		}
		return core.DefaultTestnetChainConfigID // this makes '--testnet', '--chain=testnet', and '--chain=morden' all use the same /morden subdirectory, if --chain isn't specified
	}
	if ctx.GlobalIsSet(aliasableName(ChainIDFlag.Name, ctx)) {
		return getChainIDFromFlag(ctx)
	}
	return core.DefaultChainConfigID
}

// getChainConfigNameFromContext gets mainnet or testnet defaults if in use.
// _If a custom net is in use, it echoes the name of the ChainConfigID._
// It is intended to be a human-readable name for a chain configuration.
func getChainConfigNameFromContext(ctx *cli.Context) string {
	if isTestMode(ctx) {
		return core.DefaultTestnetChainConfigName
	}
	if ctx.GlobalIsSet(aliasableName(ChainIDFlag.Name, ctx)) {
		return getChainConfigIDFromContext(ctx) // shortcut
	}
	return core.DefaultChainConfigName
}

// mustMakeDataDir retrieves the currently requested data directory, terminating
// if none (or the empty string) is specified.
// --> <home>/<EthereumClassic>(defaulty) or --datadir
func mustMakeDataDir(ctx *cli.Context) string {
	if path := ctx.GlobalString(aliasableName(DataDirFlag.Name, ctx)); path != "" {
		return path
	}

	glog.Fatalf("%v: cannot determine data directory, please set manually (--%v)", ErrDirectoryStructure, DataDirFlag.Name)
	return ""
}

// MustMakeChainDataDir retrieves the currently requested data directory including chain-specific subdirectory.
// A subdir of the datadir is used for each chain configuration ("/mainnet", "/testnet", "/my-custom-net").
// --> <home>/<EthereumClassic>/<mainnet|testnet|custom-net>, per --chain
func MustMakeChainDataDir(ctx *cli.Context) string {
	rp := common.EnsurePathAbsoluteOrRelativeTo(mustMakeDataDir(ctx), getChainConfigIDFromContext(ctx))
	if !filepath.IsAbs(rp) {
		af, e := filepath.Abs(rp)
		if e != nil {
			glog.Fatalf("cannot make absolute path for chain data dir: %v: %v", rp, e)
		}
		rp = af
	}
	return rp
}

// MakeIPCPath creates an IPC path configuration from the set command line flags,
// returning an empty string if IPC was explicitly disabled, or the set path.
func MakeIPCPath(ctx *cli.Context) string {
	if ctx.GlobalBool(aliasableName(IPCDisabledFlag.Name, ctx)) {
		return ""
	}
	return ctx.GlobalString(aliasableName(IPCPathFlag.Name, ctx))
}

// MakeNodeKey creates a node key from set command line flags, either loading it
// from a file or as a specified hex value. If neither flags were provided, this
// method returns nil and an emphemeral key is to be generated.
func MakeNodeKey(ctx *cli.Context) *ecdsa.PrivateKey {
	var (
		hex  = ctx.GlobalString(aliasableName(NodeKeyHexFlag.Name, ctx))
		file = ctx.GlobalString(aliasableName(NodeKeyFileFlag.Name, ctx))

		key *ecdsa.PrivateKey
		err error
	)
	switch {
	case file != "" && hex != "":
		log.Fatalf("Options %q and %q are mutually exclusive", aliasableName(NodeKeyFileFlag.Name, ctx), aliasableName(NodeKeyHexFlag.Name, ctx))

	case file != "":
		if key, err = crypto.LoadECDSA(file); err != nil {
			log.Fatalf("Option %q: %v", aliasableName(NodeKeyFileFlag.Name, ctx), err)
		}

	case hex != "":
		if key, err = crypto.HexToECDSA(hex); err != nil {
			log.Fatalf("Option %q: %v", aliasableName(NodeKeyHexFlag.Name, ctx), err)
		}
	}
	return key
}

// MakeBootstrapNodesFromContext creates a list of bootstrap nodes from the command line
// flags, reverting to pre-configured ones if none have been specified.
func MakeBootstrapNodesFromContext(ctx *cli.Context) []*discover.Node {
	// Return pre-configured nodes if none were manually requested
	if !ctx.GlobalIsSet(aliasableName(BootnodesFlag.Name, ctx)) {

		// --testnet/--chain=morden flag overrides --config flag
		if isTestMode(ctx) {
			return TestNetBootNodes
		}
		return HomesteadBootNodes
	}
	return core.ParseBootstrapNodeStrings(strings.Split(ctx.GlobalString(aliasableName(BootnodesFlag.Name, ctx)), ","))
}

// MakeListenAddress creates a TCP listening address string from set command
// line flags.
func MakeListenAddress(ctx *cli.Context) string {
	return fmt.Sprintf(":%d", ctx.GlobalInt(aliasableName(ListenPortFlag.Name, ctx)))
}

// MakeNAT creates a port mapper from set command line flags.
func MakeNAT(ctx *cli.Context) nat.Interface {
	natif, err := nat.Parse(ctx.GlobalString(aliasableName(NATFlag.Name, ctx)))
	if err != nil {
		log.Fatalf("Option %s: %v", aliasableName(NATFlag.Name, ctx), err)
	}
	return natif
}

// MakeRPCModules splits input separated by a comma and trims excessive white
// space from the substrings.
func MakeRPCModules(input string) []string {
	result := strings.Split(input, ",")
	for i, r := range result {
		result[i] = strings.TrimSpace(r)
	}
	return result
}

// MakeHTTPRpcHost creates the HTTP RPC listener interface string from the set
// command line flags, returning empty if the HTTP endpoint is disabled.
func MakeHTTPRpcHost(ctx *cli.Context) string {
	if !ctx.GlobalBool(aliasableName(RPCEnabledFlag.Name, ctx)) {
		return ""
	}
	return ctx.GlobalString(aliasableName(RPCListenAddrFlag.Name, ctx))
}

// MakeWSRpcHost creates the WebSocket RPC listener interface string from the set
// command line flags, returning empty if the HTTP endpoint is disabled.
func MakeWSRpcHost(ctx *cli.Context) string {
	if !ctx.GlobalBool(aliasableName(WSEnabledFlag.Name, ctx)) {
		return ""
	}
	return ctx.GlobalString(aliasableName(WSListenAddrFlag.Name, ctx))
}

// MakeDatabaseHandles raises out the number of allowed file handles per process
// for Geth and returns half of the allowance to assign to the database.
func MakeDatabaseHandles() int {
	if err := raiseFdLimit(2048); err != nil {
		glog.V(logger.Warn).Info("Failed to raise file descriptor allowance: ", err)
	}
	limit, err := getFdLimit()
	if err != nil {
		glog.V(logger.Warn).Info("Failed to retrieve file descriptor allowance: ", err)
	}
	if limit > 2048 { // cap database file descriptors even if more is available
		limit = 2048
	}
	return limit / 2 // Leave half for networking and other stuff
}

// MakeAccountManager creates an account manager from set command line flags.
func MakeAccountManager(ctx *cli.Context) *accounts.Manager {
	// Create the keystore crypto primitive, light if requested
	scryptN := accounts.StandardScryptN
	scryptP := accounts.StandardScryptP
	if ctx.GlobalBool(aliasableName(LightKDFFlag.Name, ctx)) {
		scryptN = accounts.LightScryptN
		scryptP = accounts.LightScryptP
	}

	if ctx.GlobalIsSet(aliasableName(UseChainConfigFlag.Name, ctx)) {
		mustMakeSufficientConfiguration(ctx) // parses flags and set global chain ID
	}
	datadir := MustMakeChainDataDir(ctx)

	keydir := filepath.Join(datadir, "keystore")

	if path := ctx.GlobalString(aliasableName(KeyStoreDirFlag.Name, ctx)); path != "" {
		af, e := filepath.Abs(path)
		if e != nil {
			glog.V(logger.Error).Infof("keydir path could not be made absolute: %v: %v", path, e)
		} else {
			keydir = af
		}
	}

	m, err := accounts.NewManager(keydir, scryptN, scryptP, ctx.GlobalBool(aliasableName(AccountsIndexFlag.Name, ctx)))
	if err != nil {
		glog.Fatalf("init account manager at %q: %s", keydir, err)
	}
	return m
}

// MakeAddress converts an account specified directly as a hex encoded string or
// a key index in the key store to an internal account representation.
func MakeAddress(accman *accounts.Manager, account string) (accounts.Account, error) {
	// If the specified account is a valid address, return it
	if common.IsHexAddress(account) {
		return accounts.Account{Address: common.HexToAddress(account)}, nil
	}
	// Otherwise try to interpret the account as a keystore index
	index, err := strconv.Atoi(account)
	if err != nil {
		return accounts.Account{}, fmt.Errorf("invalid account address or index: %q", account)
	}
	return accman.AccountByIndex(index)
}

// MakeEtherbase retrieves the etherbase either from the directly specified
// command line flags or from the keystore if CLI indexed.
func MakeEtherbase(accman *accounts.Manager, ctx *cli.Context) common.Address {
	accounts := accman.Accounts()
	if !ctx.GlobalIsSet(aliasableName(EtherbaseFlag.Name, ctx)) && len(accounts) == 0 {
		glog.V(logger.Error).Infoln("WARNING: No etherbase set and no accounts found as default")
		return common.Address{}
	}
	etherbase := ctx.GlobalString(aliasableName(EtherbaseFlag.Name, ctx))
	if etherbase == "" {
		return common.Address{}
	}
	// If the specified etherbase is a valid address, return it
	account, err := MakeAddress(accman, etherbase)
	if err != nil {
		log.Fatalf("Option %q: %v", aliasableName(EtherbaseFlag.Name, ctx), err)
	}
	return account.Address
}

// MakePasswordList reads password lines from the file specified by --password.
func MakePasswordList(ctx *cli.Context) []string {
	path := ctx.GlobalString(aliasableName(PasswordFileFlag.Name, ctx))
	if path == "" {
		return nil
	}
	text, err := ioutil.ReadFile(path)
	if err != nil {
		glog.Fatal("Failed to read password file: ", err)
	}
	lines := strings.Split(string(text), "\n")
	// Sanitise DOS line endings.
	for i := range lines {
		lines[i] = strings.TrimRight(lines[i], "\r")
	}
	return lines
}

// migrateExistingDirToClassicNamingScheme renames default base data directory ".../Ethereum" to ".../EthereumClassic", pending os customs, etc... ;-)
///
// Check for preexisting **Un-classic** data directory, ie "/home/path/to/Ethereum".
// If it exists, check if the data therein belongs to Classic blockchain (ie not configged as "ETF"),
// and rename it to fit Classic naming convention ("/home/path/to/EthereumClassic") if that dir doesn't already exist.
// This case only applies to Default, ie when a user **doesn't** provide a custom --datadir flag;
// a user should be able to override a specified data dir if they want.
func migrateExistingDirToClassicNamingScheme(ctx *cli.Context) error {

	ethDataDirPath := common.DefaultUnclassicDataDir()
	etcDataDirPath := common.DefaultDataDir()

	// only if default <EthereumClassic>/ datadir doesn't already exist
	if _, err := os.Stat(etcDataDirPath); err == nil {
		// classic data dir already exists
		glog.V(logger.Debug).Infof("Using existing ETClassic data directory at: %v\n", etcDataDirPath)
		return nil
	}

	ethChainDBPath := filepath.Join(ethDataDirPath, "chaindata")
	if isTestMode(ctx) {
		ethChainDBPath = filepath.Join(ethDataDirPath, "testnet", "chaindata")
	}

	// only if ETHdatadir chaindb path DOES already exist, so return nil if it doesn't;
	// otherwise NewLDBDatabase will create an empty one there.
	// note that this uses the 'old' non-subdirectory way of holding default data.
	// it must be called before migrating to subdirectories
	// NOTE: Since ETH stores chaindata by default in Ethereum/geth/..., this path
	// will not exist if the existing data belongs to ETH, so it works as a valid check for us as well.
	if _, err := os.Stat(ethChainDBPath); os.IsNotExist(err) {
		glog.V(logger.Debug).Infof(`No existing default chaindata dir found at: %v
		  	Using default data directory at: %v`,
			ethChainDBPath, etcDataDirPath)
		return nil
	}

	foundCorrectLookingFiles := []string{}
	requiredFiles := []string{"LOG", "LOCK", "CURRENT"}
	for _, f := range requiredFiles {
		p := filepath.Join(ethChainDBPath, f)
		if _, err := os.Stat(p); os.IsNotExist(err) {
			glog.V(logger.Debug).Infof(`No existing default file found at: %v
		  	Using default data directory at: %v`,
				p, etcDataDirPath)
		} else {
			foundCorrectLookingFiles = append(foundCorrectLookingFiles, f)
		}
	}
	hasRequiredFiles := len(requiredFiles) == len(foundCorrectLookingFiles)
	if !hasRequiredFiles {
		return nil
	}

	// check if there is existing etf blockchain data in unclassic default dir (ie /<home>/Ethereum)
	chainDB, err := ethdb.NewLDBDatabase(ethChainDBPath, 0, 0)
	if err != nil {
		glog.V(logger.Error).Info(`Failed to check blockchain compatibility for existing Ethereum chaindata database at: %v
		 	Using default data directory at: %v`,
			err, etcDataDirPath)
		return nil
	}

	defer chainDB.Close()

	// Only move if defaulty ETC (mainnet or testnet).
	// Get head block if testnet, fork block if mainnet.
	hh := core.GetHeadBlockHash(chainDB) // get last block in fork
	if ctx.GlobalBool(aliasableName(FastSyncFlag.Name, ctx)) {
		hh = core.GetHeadFastBlockHash(chainDB)
	}
	if hh.IsEmpty() {
		glog.V(logger.Debug).Info("There was no head block for the old database. It could be very young.")
	}

	hasRequiredForkIfSufficientHeight := true
	if !hh.IsEmpty() {
		// if head block < 1920000, then its compatible
		// if head block >= 1920000, then it must have a hash matching required hash

		// Use default configuration to check if known fork, if block 1920000 exists.
		// If block1920000 doesn't exist, given above checks for directory structure expectations,
		// I think it's safe to assume that the chaindata directory is just too 'young', where it hasn't
		// synced until block 1920000, and therefore can be migrated.
		conf := core.DefaultConfig
		if isTestMode(ctx) {
			conf = core.TestConfig
		}

		hf := conf.ForkByName("The DAO Hard Fork")
		if hf == nil || hf.Block == nil || new(big.Int).Cmp(hf.Block) == 0 || hf.RequiredHash.IsEmpty() {
			glog.V(logger.Debug).Info("DAO Hard Fork required hash not configured for database chain. Not migrating.")
			return nil
		}

		b := core.GetBlock(chainDB, hh)
		if b == nil {
			glog.V(logger.Debug).Info("There was a problem checking the head block of old-namespaced database. The head hash was: %v", hh.Hex())
			return nil
		}

		// if head block >= 1920000
		if b.Number().Cmp(hf.Block) >= 0 {
			// now, since we know that the height is bigger than the hardfork, we have to check that the db contains the required hardfork hash
			glog.V(logger.Debug).Infof("Existing head block in old data dir has sufficient height: %v", b.String())

			hasRequiredForkIfSufficientHeight = false
			bf := core.GetBlock(chainDB, hf.RequiredHash)
			// does not have required block by hash
			if bf != nil {
				glog.V(logger.Debug).Infof("Head block has sufficient height AND required hash: %v", b.String())
				hasRequiredForkIfSufficientHeight = true
			} else {
				glog.V(logger.Debug).Infof("Head block has sufficient height but not required hash: %v", b.String())
			}
			// head block < 1920000
		} else {
			glog.V(logger.Debug).Infof("Existing head block in old data dir has INSUFFICIENT height to differentiate ETC/ETF: %v", b.String())
		}
	}

	if hasRequiredForkIfSufficientHeight {
		// if any of the LOG, LOCK, or CURRENT files are missing from old chaindata/, don't migrate
		glog.V(logger.Info).Infof(`Found existing data directory named 'Ethereum' with default ETC chaindata.
		  	Moving it from: %v, to: %v
		  	To specify a different data directory use the '--datadir' flag.`,
			ethDataDirPath, etcDataDirPath)
		return os.Rename(ethDataDirPath, etcDataDirPath)
	}

	glog.V(logger.Debug).Infof(`Existing default Ethereum database at: %v isn't an Ethereum Classic default blockchain.
	  	Will not migrate.
	  	Using ETC chaindata database at: %v`,
		ethDataDirPath, etcDataDirPath)
	return nil
}

// migrateToChainSubdirIfNecessary migrates ".../EthereumClassic/nodes|chaindata|...|nodekey" --> ".../EthereumClassic/mainnet/nodes|chaindata|...|nodekey"
func migrateToChainSubdirIfNecessary(ctx *cli.Context) error {
	name := getChainConfigIDFromContext(ctx) // "mainnet", "morden", "custom"

	datapath := mustMakeDataDir(ctx) // ".../EthereumClassic/ | --datadir"

	subdirPath := MustMakeChainDataDir(ctx) // ie, <EthereumClassic>/mainnet

	// check if default subdir "mainnet" exits
	// NOTE: this assumes that if the migration has been run once, the "mainnet" dir will exist and will have necessary datum inside it
	subdirPathInfo, err := os.Stat(subdirPath)
	if err == nil {
		// dir already exists
		return nil
	}
	if subdirPathInfo != nil && !subdirPathInfo.IsDir() {
		return fmt.Errorf(`%v: found file named '%v' in EthereumClassic datadir,
			which conflicts with default chain directory naming convention: %v`, ErrDirectoryStructure, name, subdirPath)
	}

	// 3.3 testnet uses subdir '/testnet'
	if testnetChaidIDs[name] {
		exTestDir := filepath.Join(subdirPath, "../testnet")
		exTestDirInfo, e := os.Stat(exTestDir)
		if e != nil && os.IsNotExist(e) {
			return nil // ex testnet dir doesn't exist
		}
		if !exTestDirInfo.IsDir() {
			return nil // don't interfere with user *file* that won't be relevant for geth
		}
		return os.Rename(exTestDir, subdirPath) // /testnet -> /morden
	}

	// mkdir -p ".../mainnet"
	if err := os.MkdirAll(subdirPath, 0755); err != nil {
		return err
	}

	// move if existing (nodekey, dapp/, keystore/, chaindata/, nodes/) into new subdirectories
	for _, dir := range []string{"dapp", "keystore", "chaindata", "nodes"} {

		dirPath := filepath.Join(datapath, dir)

		dirInfo, e := os.Stat(dirPath)
		if e != nil && os.IsNotExist(e) {
			continue // dir doesn't exist
		}
		if !dirInfo.IsDir() {
			continue // don't interfere with user *file* that won't be relevant for geth
		}

		dirPathUnderSubdir := filepath.Join(subdirPath, dir)
		if err := os.Rename(dirPath, dirPathUnderSubdir); err != nil {
			return err
		}
	}

	// ensure nodekey exists and is file (loop lets us stay consistent in form here, an keep options open for easy other files to include)
	for _, file := range []string{"nodekey", "geth.ipc"} {
		filePath := filepath.Join(datapath, file)

		// ensure exists and is a file
		fileInfo, e := os.Stat(filePath)
		if e != nil && os.IsNotExist(e) {
			continue
		}
		if fileInfo.IsDir() {
			continue // don't interfere with user dirs that won't be relevant for geth
		}

		filePathUnderSubdir := filepath.Join(subdirPath, file)
		if err := os.Rename(filePath, filePathUnderSubdir); err != nil {
			return err
		}
	}
	return nil
}

// makeName makes the node name, which can be (in part) customized by the IdentityFlag
func makeNodeName(version string, ctx *cli.Context) string {
	name := fmt.Sprintf("Geth/%s/%s/%s", version, runtime.GOOS, runtime.Version())
	if identity := ctx.GlobalString(aliasableName(IdentityFlag.Name, ctx)); len(identity) > 0 {
		name += "/" + identity
	}
	return name
}

// iff the --chain flag is set AND it is not contained in [mainnet, testnet, OR morden]
func chainIdIsCustom(ctx *cli.Context) bool {
	// Chain id set from flag.
	if ctx.GlobalIsSet(aliasableName(ChainIDFlag.Name, ctx)) {
		n := ctx.GlobalString(aliasableName(ChainIDFlag.Name, ctx))
		return n != "mainnet" && !testnetChaidIDs[n]
	}
	// Chain id set from external file.
	if currentChainID != "" {
		return currentChainID != "mainnet" && !testnetChaidIDs[currentChainID]
	}
	return false
}

// MakeSystemNode sets up a local node, configures the services to launch and
// assembles the P2P protocol stack.
func MakeSystemNode(version string, ctx *cli.Context) *node.Node {


	// global settings

	if ctx.GlobalIsSet(aliasableName(ExtraDataFlag.Name, ctx)) {
		s := ctx.GlobalString(aliasableName(ExtraDataFlag.Name, ctx))
		if len(s) > types.HeaderExtraMax {
			log.Fatalf("%s flag %q exceeds size limit of %d", aliasableName(ExtraDataFlag.Name, ctx), s, types.HeaderExtraMax)
		}
		miner.HeaderExtra = []byte(s)
	}

	// Data migrations...

	// Rename existing default datadir <home>/<Ethereum>/ to <home>/<EthereumClassic>.
	// Only do this if --datadir flag is not specified AND <home>/<EthereumClassic> does NOT already exist (only migrate once and only for defaulty).
	// If it finds an 'Ethereum' directory, it will check if it contains default ETC or ETHF chain data.
	// If it contains ETC data, it will rename the dir. If ETHF data, if will do nothing.
	if !ctx.GlobalIsSet(aliasableName(DataDirFlag.Name, ctx)) {
		if !chainIdIsCustom(ctx) {
			if !ctx.GlobalIsSet(aliasableName(UseChainConfigFlag.Name, ctx)) {
				if migrationError := migrateExistingDirToClassicNamingScheme(ctx); migrationError != nil {
					glog.Fatalf("%v: failed to migrate existing Classic database: %v", ErrDirectoryStructure, migrationError)
				}
			}
		}
	}
	// Move existing mainnet data to pertinent chain-named subdir scheme (ie ethereum-classic/mainnet).
	// This should only happen if the given (newly defined in this protocol) subdir doesn't exist,
	// and the dirs&files (nodekey, dapp, keystore, chaindata, nodes) do exist,
	if !ctx.GlobalIsSet(aliasableName(DataDirFlag.Name, ctx)) {
		if !chainIdIsCustom(ctx) {
			if !ctx.GlobalIsSet(aliasableName(UseChainConfigFlag.Name, ctx)) {
				if subdirMigrateErr := migrateToChainSubdirIfNecessary(ctx); subdirMigrateErr != nil {
					glog.Fatalf("%v: failed to migrate existing data to chain-specific subdir: %v", ErrDirectoryStructure, subdirMigrateErr)
				}
			}
		}
	}

<<<<<<< HEAD
=======
	// Makes sufficient configuration from JSON file or DB pending flags.
	// Delegates flag usage.
	config := mustMakeSufficientConfiguration(ctx)
	logChainConfiguration(ctx, config)

>>>>>>> 8820c69e
	// Avoid conflicting flags
	if ctx.GlobalBool(DevModeFlag.Name) && isTestMode(ctx) {
		glog.Fatalf("%v: flags --%v and --%v/--%v=morden are mutually exclusive", ErrInvalidFlag, DevModeFlag.Name, TestNetFlag.Name, ChainIDFlag.Name)
	}

	// Makes sufficient configuration from JSON file or DB pending flags.
	// Delegates flag usage.
	config := mustMakeSufficientChainConfig(ctx)
	logChainConfiguration(ctx, config)

	// Configure the Ethereum service
	ethConf := mustMakeEthConf(ctx, config)

	// Configure node's service container.
	name := makeNodeName(version, ctx)
	stackConf, shhEnable := mustMakeStackConf(ctx, name, config, ethConf)

	// Assemble and return the protocol stack
	stack, err := node.New(stackConf)
	if err != nil {
		glog.Fatalf("%v: failed to create the protocol stack: ", ErrStackFail, err)
	}
	if err := stack.Register(func(ctx *node.ServiceContext) (node.Service, error) {
		return eth.New(ctx, ethConf)
	}); err != nil {
		glog.Fatalf("%v: failed to register the Ethereum service: ", ErrStackFail, err)
	}
	if shhEnable {
		if err := stack.Register(func(*node.ServiceContext) (node.Service, error) { return whisper.New(), nil }); err != nil {
			glog.Fatalf("%v: failed to register the Whisper service: ", ErrStackFail, err)
		}
	}

	if ctx.GlobalBool(Unused1.Name) {
		glog.V(logger.Info).Infoln(fmt.Sprintf("Geth started with --%s flag, which is unused by Geth Classic and can be omitted", Unused1.Name))
	}

	return stack
}

func mustMakeStackConf(ctx *cli.Context, name string, config *core.SufficientChainConfig, ethConf *eth.Config) (stackConf *node.Config, shhEnable bool) {
	// Configure the node's service container
	stackConf = &node.Config{
		DataDir:         MustMakeChainDataDir(ctx),
		PrivateKey:      MakeNodeKey(ctx),
		Name:            name,
		NoDiscovery:     ctx.GlobalBool(aliasableName(NoDiscoverFlag.Name, ctx)),
		BootstrapNodes:  config.ParsedBootstrap,
		ListenAddr:      MakeListenAddress(ctx),
		NAT:             MakeNAT(ctx),
		MaxPeers:        ctx.GlobalInt(aliasableName(MaxPeersFlag.Name, ctx)),
		MaxPendingPeers: ctx.GlobalInt(aliasableName(MaxPendingPeersFlag.Name, ctx)),
		IPCPath:         MakeIPCPath(ctx),
		HTTPHost:        MakeHTTPRpcHost(ctx),
		HTTPPort:        ctx.GlobalInt(aliasableName(RPCPortFlag.Name, ctx)),
		HTTPCors:        ctx.GlobalString(aliasableName(RPCCORSDomainFlag.Name, ctx)),
		HTTPModules:     MakeRPCModules(ctx.GlobalString(aliasableName(RPCApiFlag.Name, ctx))),
		WSHost:          MakeWSRpcHost(ctx),
		WSPort:          ctx.GlobalInt(aliasableName(WSPortFlag.Name, ctx)),
		WSOrigins:       ctx.GlobalString(aliasableName(WSAllowedOriginsFlag.Name, ctx)),
		WSModules:       MakeRPCModules(ctx.GlobalString(aliasableName(WSApiFlag.Name, ctx))),
	}

<<<<<<< HEAD
=======
	accman := MakeAccountManager(ctx)
	passwords := MakePasswordList(ctx)

	accounts := strings.Split(ctx.GlobalString(aliasableName(UnlockedAccountFlag.Name, ctx)), ",")
	for i, account := range accounts {
		if trimmed := strings.TrimSpace(account); trimmed != "" {
			unlockAccount(ctx, accman, trimmed, i, passwords)
		}
	}

	ethConf := &eth.Config{
		ChainConfig:             config.ChainConfig,
		FastSync:                ctx.GlobalBool(aliasableName(FastSyncFlag.Name, ctx)),
		BlockChainVersion:       ctx.GlobalInt(aliasableName(BlockchainVersionFlag.Name, ctx)),
		DatabaseCache:           ctx.GlobalInt(aliasableName(CacheFlag.Name, ctx)),
		DatabaseHandles:         MakeDatabaseHandles(),
		NetworkId:               ctx.GlobalInt(aliasableName(NetworkIdFlag.Name, ctx)),
		AccountManager:          accman,
		Etherbase:               MakeEtherbase(accman, ctx),
		MinerThreads:            ctx.GlobalInt(aliasableName(MinerThreadsFlag.Name, ctx)),
		NatSpec:                 ctx.GlobalBool(aliasableName(NatspecEnabledFlag.Name, ctx)),
		DocRoot:                 ctx.GlobalString(aliasableName(DocRootFlag.Name, ctx)),
		GasPrice:                new(big.Int),
		GpoMinGasPrice:          new(big.Int),
		GpoMaxGasPrice:          new(big.Int),
		GpoFullBlockRatio:       ctx.GlobalInt(aliasableName(GpoFullBlockRatioFlag.Name, ctx)),
		GpobaseStepDown:         ctx.GlobalInt(aliasableName(GpobaseStepDownFlag.Name, ctx)),
		GpobaseStepUp:           ctx.GlobalInt(aliasableName(GpobaseStepUpFlag.Name, ctx)),
		GpobaseCorrectionFactor: ctx.GlobalInt(aliasableName(GpobaseCorrectionFactorFlag.Name, ctx)),
		SolcPath:                ctx.GlobalString(aliasableName(SolcPathFlag.Name, ctx)),
		AutoDAG:                 ctx.GlobalBool(aliasableName(AutoDAGFlag.Name, ctx)) || ctx.GlobalBool(aliasableName(MiningEnabledFlag.Name, ctx)),
	}

	if _, ok := ethConf.GasPrice.SetString(ctx.GlobalString(aliasableName(GasPriceFlag.Name, ctx)), 0); !ok {
		log.Fatalf("malformed %s flag value %q", aliasableName(GasPriceFlag.Name, ctx), ctx.GlobalString(aliasableName(GasPriceFlag.Name, ctx)))
	}
	if _, ok := ethConf.GpoMinGasPrice.SetString(ctx.GlobalString(aliasableName(GpoMinGasPriceFlag.Name, ctx)), 0); !ok {
		log.Fatalf("malformed %s flag value %q", aliasableName(GpoMinGasPriceFlag.Name, ctx), ctx.GlobalString(aliasableName(GpoMinGasPriceFlag.Name, ctx)))
	}
	if _, ok := ethConf.GpoMaxGasPrice.SetString(ctx.GlobalString(aliasableName(GpoMaxGasPriceFlag.Name, ctx)), 0); !ok {
		log.Fatalf("malformed %s flag value %q", aliasableName(GpoMaxGasPriceFlag.Name, ctx), ctx.GlobalString(aliasableName(GpoMaxGasPriceFlag.Name, ctx)))
	}

>>>>>>> 8820c69e
	// Configure the Whisper service
	shhEnable = ctx.GlobalBool(aliasableName(WhisperEnabledFlag.Name, ctx))

	if ctx.GlobalIsSet(aliasableName(UseChainConfigFlag.Name, ctx)) {
		ethConf.Genesis = config.Genesis // from parsed JSON file
	}

	// Override any default configs in dev mode or the test net
	switch {
	case isTestMode(ctx):
		if !ctx.GlobalIsSet(aliasableName(NetworkIdFlag.Name, ctx)) {
			ethConf.NetworkId = 2
		}
		ethConf.Genesis = core.TestNetGenesis
		state.StartingNonce = 1048576 // (2**20)

	case ctx.GlobalBool(aliasableName(DevModeFlag.Name, ctx)):
		// Override the base network stack configs
		if !ctx.GlobalIsSet(aliasableName(DataDirFlag.Name, ctx)) {
			stackConf.DataDir = filepath.Join(os.TempDir(), "/ethereum_dev_mode")
		}
		if !ctx.GlobalIsSet(aliasableName(MaxPeersFlag.Name, ctx)) {
			stackConf.MaxPeers = 0
		}
		if !ctx.GlobalIsSet(aliasableName(ListenPortFlag.Name, ctx)) {
			stackConf.ListenAddr = ":0"
		}
		// Override the Ethereum protocol configs
		ethConf.Genesis = core.TestNetGenesis
		if !ctx.GlobalIsSet(aliasableName(GasPriceFlag.Name, ctx)) {
			ethConf.GasPrice = new(big.Int)
		}
		if !ctx.GlobalIsSet(aliasableName(WhisperEnabledFlag.Name, ctx)) {
			shhEnable = true
		}
		ethConf.PowTest = true
	}

	return stackConf, shhEnable
}

func mustMakeEthConf(ctx *cli.Context, sconf *core.SufficientChainConfig) (*eth.Config) {

	accman := MakeAccountManager(ctx)

	ethConf := &eth.Config{
		ChainConfig:             sconf.ChainConfig,
		FastSync:                ctx.GlobalBool(aliasableName(FastSyncFlag.Name, ctx)),
		BlockChainVersion:       ctx.GlobalInt(aliasableName(BlockchainVersionFlag.Name, ctx)),
		DatabaseCache:           ctx.GlobalInt(aliasableName(CacheFlag.Name, ctx)),
		DatabaseHandles:         MakeDatabaseHandles(),
		NetworkId:               ctx.GlobalInt(aliasableName(NetworkIdFlag.Name, ctx)),
		AccountManager:          accman,
		Etherbase:               MakeEtherbase(accman, ctx),
		MinerThreads:            ctx.GlobalInt(aliasableName(MinerThreadsFlag.Name, ctx)),
		NatSpec:                 ctx.GlobalBool(aliasableName(NatspecEnabledFlag.Name, ctx)),
		DocRoot:                 ctx.GlobalString(aliasableName(DocRootFlag.Name, ctx)),
		GasPrice:                new(big.Int),
		GpoMinGasPrice:          new(big.Int),
		GpoMaxGasPrice:          new(big.Int),
		GpoFullBlockRatio:       ctx.GlobalInt(aliasableName(GpoFullBlockRatioFlag.Name, ctx)),
		GpobaseStepDown:         ctx.GlobalInt(aliasableName(GpobaseStepDownFlag.Name, ctx)),
		GpobaseStepUp:           ctx.GlobalInt(aliasableName(GpobaseStepUpFlag.Name, ctx)),
		GpobaseCorrectionFactor: ctx.GlobalInt(aliasableName(GpobaseCorrectionFactorFlag.Name, ctx)),
		SolcPath:                ctx.GlobalString(aliasableName(SolcPathFlag.Name, ctx)),
		AutoDAG:                 ctx.GlobalBool(aliasableName(AutoDAGFlag.Name, ctx)) || ctx.GlobalBool(aliasableName(MiningEnabledFlag.Name, ctx)),
	}

	if _, ok := ethConf.GasPrice.SetString(ctx.GlobalString(aliasableName(GasPriceFlag.Name, ctx)), 0); !ok {
		log.Fatalf("malformed %s flag value %q", aliasableName(GasPriceFlag.Name, ctx), ctx.GlobalString(aliasableName(GasPriceFlag.Name, ctx)))
	}
	if _, ok := ethConf.GpoMinGasPrice.SetString(ctx.GlobalString(aliasableName(GpoMinGasPriceFlag.Name, ctx)), 0); !ok {
		log.Fatalf("malformed %s flag value %q", aliasableName(GpoMinGasPriceFlag.Name, ctx), ctx.GlobalString(aliasableName(GpoMinGasPriceFlag.Name, ctx)))
	}
	if _, ok := ethConf.GpoMaxGasPrice.SetString(ctx.GlobalString(aliasableName(GpoMaxGasPriceFlag.Name, ctx)), 0); !ok {
		log.Fatalf("malformed %s flag value %q", aliasableName(GpoMaxGasPriceFlag.Name, ctx), ctx.GlobalString(aliasableName(GpoMaxGasPriceFlag.Name, ctx)))
	}

	return ethConf
}

// MustMakeChainConfig reads the chain configuration from the database in ctx.Datadir.
func MustMakeChainConfig(ctx *cli.Context) *core.ChainConfig {

	db := MakeChainDatabase(ctx)
	defer db.Close()
	glog.V(logger.Info).Info(fmt.Sprintf("Did read chain configuration from database: \x1b[32m%s\x1b[39m", MustMakeChainDataDir(ctx)+"/chaindata"))

	return MustMakeChainConfigFromDb(ctx, db)
}

// mustMakeSufficientChainConfig makes a sufficent chain configuration (id, chainconfig, nodes,...) from
// either JSON file path, DB, or fails hard.
// Forces users to provide a full and complete config file if any is specified.
// Delegates flags to determine which source to use for configuration setup.
func mustMakeSufficientChainConfig(ctx *cli.Context) *core.SufficientChainConfig {

	config := &core.SufficientChainConfig{}

	// If external JSON --chainconfig specified.
	if ctx.GlobalIsSet(aliasableName(UseChainConfigFlag.Name, ctx)) {

		// Returns surely valid suff chain config.
		config, err := core.ReadExternalChainConfig(ctx.GlobalString(aliasableName(UseChainConfigFlag.Name, ctx)))
		if err != nil {
			glog.Fatalf("invalid external configuration JSON: %v", err)
		}

		// Check for flagged bootnodes.
		if ctx.GlobalIsSet(aliasableName(BootnodesFlag.Name, ctx)) {
			glog.Fatal("Conflicting --chain-config and --bootnodes flags. Please use either but not both.")
		}

		currentChainID = config.ID // Set global var.

		return config
	}

	// Initialise chain configuration before handling migrations or setting up node.
	config.ID = getChainConfigIDFromContext(ctx)
	config.Name = getChainConfigNameFromContext(ctx)
	config.ChainConfig = MustMakeChainConfig(ctx).SortForks()
	config.ParsedBootstrap = MakeBootstrapNodesFromContext(ctx)
<<<<<<< HEAD

	if isTestMode(ctx) {
		config.Genesis = core.TestNetGenesis
	} else {
		config.Genesis = core.DefaultGenesis
	}
=======
>>>>>>> 8820c69e

	return config
}

func logChainConfiguration(ctx *cli.Context, config *core.SufficientChainConfig) {

	if ctx.GlobalIsSet(aliasableName(UseChainConfigFlag.Name, ctx)) {
		glog.V(logger.Info).Info(fmt.Sprintf("Using custom chain configuration file: \x1b[32m%s\x1b[39m",
			filepath.Clean(ctx.GlobalString(aliasableName(UseChainConfigFlag.Name, ctx)))))
	}

	glog.V(logger.Info).Info(glog.Separator("-"))

	glog.V(logger.Info).Info(fmt.Sprintf("Starting Geth Classic \x1b[32m%s\x1b[39m", ctx.App.Version))
	glog.V(logger.Info).Infof("Geth is configured to use blockchain: \x1b[32m%v (ETC)\x1b[39m", config.Name)
	glog.V(logger.Info).Infof("Chain subdir: \x1b[32m%v\x1b[39m", config.ID)

	glog.V(logger.Info).Info(fmt.Sprintf("%v blockchain upgrades associated with this configuration:", len(config.ChainConfig.Forks)))

	for i := range config.ChainConfig.Forks {
		glog.V(logger.Info).Info(fmt.Sprintf(" %7v %v", config.ChainConfig.Forks[i].Block, config.ChainConfig.Forks[i].Name))
		if !config.ChainConfig.Forks[i].RequiredHash.IsEmpty() {
			glog.V(logger.Info).Info(fmt.Sprintf("         with block %v", config.ChainConfig.Forks[i].RequiredHash.Hex()))
		}
		for _, feat := range config.ChainConfig.Forks[i].Features {
			glog.V(logger.Debug).Infof("    id: %v", feat.ID)
			for k, v := range feat.Options {
				glog.V(logger.Debug).Infof("        %v: %v", k, v)
			}
		}
	}

	glog.V(logger.Info).Info(glog.Separator("-"))
}

// MustMakeChainConfigFromDb reads the chain configuration from the given database.
func MustMakeChainConfigFromDb(ctx *cli.Context, db ethdb.Database) *core.ChainConfig {

	c := core.DefaultConfig
	configName := "mainnet"
	if isTestMode(ctx) {
		c = core.TestConfig
		configName = "morden testnet"
	}

	glog.V(logger.Info).Info(fmt.Sprintf("Loading \x1b[36m%v\x1b[39m configuration from database...", configName))

	return c
}

// MakeChainDatabase open an LevelDB using the flags passed to the client and will hard crash if it fails.
func MakeChainDatabase(ctx *cli.Context) ethdb.Database {
	var (
		datadir = MustMakeChainDataDir(ctx)
		cache   = ctx.GlobalInt(aliasableName(CacheFlag.Name, ctx))
		handles = MakeDatabaseHandles()
	)

	chainDb, err := ethdb.NewLDBDatabase(filepath.Join(datadir, "chaindata"), cache, handles)
	if err != nil {
		glog.Fatal("Could not open database: ", err)
	}
	return chainDb
}

// MakeChain creates a chain manager from set command line flags.
func MakeChain(ctx *cli.Context) (chain *core.BlockChain, chainDb ethdb.Database) {
	var err error
	chainDb = MakeChainDatabase(ctx)

	chainConfig := MustMakeChainConfigFromDb(ctx, chainDb)

	pow := pow.PoW(core.FakePow{})
	if !ctx.GlobalBool(aliasableName(FakePoWFlag.Name, ctx)) {
		pow = ethash.New()
	}
	chain, err = core.NewBlockChain(chainDb, chainConfig, pow, new(event.TypeMux))
	if err != nil {
		glog.Fatal("Could not start chainmanager: ", err)
	}
	return chain, chainDb
}

// MakeConsolePreloads retrieves the absolute paths for the console JavaScript
// scripts to preload before starting.
func MakeConsolePreloads(ctx *cli.Context) []string {
	// Skip preloading if there's nothing to preload
	if ctx.GlobalString(aliasableName(PreloadJSFlag.Name, ctx)) == "" {
		return nil
	}
	// Otherwise resolve absolute paths and return them
	preloads := []string{}

	assets := ctx.GlobalString(aliasableName(JSpathFlag.Name, ctx))
	for _, file := range strings.Split(ctx.GlobalString(aliasableName(PreloadJSFlag.Name, ctx)), ",") {
		preloads = append(preloads, common.EnsurePathAbsoluteOrRelativeTo(assets, strings.TrimSpace(file)))
	}
	return preloads
}<|MERGE_RESOLUTION|>--- conflicted
+++ resolved
@@ -307,13 +307,13 @@
 		scryptP = accounts.LightScryptP
 	}
 
+	// in case --chain-config is set, we need to read file to store chain subdir as global
 	if ctx.GlobalIsSet(aliasableName(UseChainConfigFlag.Name, ctx)) {
-		mustMakeSufficientConfiguration(ctx) // parses flags and set global chain ID
+		mustMakeSufficientChainConfig(ctx)
 	}
 	datadir := MustMakeChainDataDir(ctx)
 
 	keydir := filepath.Join(datadir, "keystore")
-
 	if path := ctx.GlobalString(aliasableName(KeyStoreDirFlag.Name, ctx)); path != "" {
 		af, e := filepath.Abs(path)
 		if e != nil {
@@ -625,7 +625,6 @@
 // assembles the P2P protocol stack.
 func MakeSystemNode(version string, ctx *cli.Context) *node.Node {
 
-
 	// global settings
 
 	if ctx.GlobalIsSet(aliasableName(ExtraDataFlag.Name, ctx)) {
@@ -649,6 +648,7 @@
 					glog.Fatalf("%v: failed to migrate existing Classic database: %v", ErrDirectoryStructure, migrationError)
 				}
 			}
+
 		}
 	}
 	// Move existing mainnet data to pertinent chain-named subdir scheme (ie ethereum-classic/mainnet).
@@ -664,14 +664,6 @@
 		}
 	}
 
-<<<<<<< HEAD
-=======
-	// Makes sufficient configuration from JSON file or DB pending flags.
-	// Delegates flag usage.
-	config := mustMakeSufficientConfiguration(ctx)
-	logChainConfiguration(ctx, config)
-
->>>>>>> 8820c69e
 	// Avoid conflicting flags
 	if ctx.GlobalBool(DevModeFlag.Name) && isTestMode(ctx) {
 		glog.Fatalf("%v: flags --%v and --%v/--%v=morden are mutually exclusive", ErrInvalidFlag, DevModeFlag.Name, TestNetFlag.Name, ChainIDFlag.Name)
@@ -735,52 +727,6 @@
 		WSModules:       MakeRPCModules(ctx.GlobalString(aliasableName(WSApiFlag.Name, ctx))),
 	}
 
-<<<<<<< HEAD
-=======
-	accman := MakeAccountManager(ctx)
-	passwords := MakePasswordList(ctx)
-
-	accounts := strings.Split(ctx.GlobalString(aliasableName(UnlockedAccountFlag.Name, ctx)), ",")
-	for i, account := range accounts {
-		if trimmed := strings.TrimSpace(account); trimmed != "" {
-			unlockAccount(ctx, accman, trimmed, i, passwords)
-		}
-	}
-
-	ethConf := &eth.Config{
-		ChainConfig:             config.ChainConfig,
-		FastSync:                ctx.GlobalBool(aliasableName(FastSyncFlag.Name, ctx)),
-		BlockChainVersion:       ctx.GlobalInt(aliasableName(BlockchainVersionFlag.Name, ctx)),
-		DatabaseCache:           ctx.GlobalInt(aliasableName(CacheFlag.Name, ctx)),
-		DatabaseHandles:         MakeDatabaseHandles(),
-		NetworkId:               ctx.GlobalInt(aliasableName(NetworkIdFlag.Name, ctx)),
-		AccountManager:          accman,
-		Etherbase:               MakeEtherbase(accman, ctx),
-		MinerThreads:            ctx.GlobalInt(aliasableName(MinerThreadsFlag.Name, ctx)),
-		NatSpec:                 ctx.GlobalBool(aliasableName(NatspecEnabledFlag.Name, ctx)),
-		DocRoot:                 ctx.GlobalString(aliasableName(DocRootFlag.Name, ctx)),
-		GasPrice:                new(big.Int),
-		GpoMinGasPrice:          new(big.Int),
-		GpoMaxGasPrice:          new(big.Int),
-		GpoFullBlockRatio:       ctx.GlobalInt(aliasableName(GpoFullBlockRatioFlag.Name, ctx)),
-		GpobaseStepDown:         ctx.GlobalInt(aliasableName(GpobaseStepDownFlag.Name, ctx)),
-		GpobaseStepUp:           ctx.GlobalInt(aliasableName(GpobaseStepUpFlag.Name, ctx)),
-		GpobaseCorrectionFactor: ctx.GlobalInt(aliasableName(GpobaseCorrectionFactorFlag.Name, ctx)),
-		SolcPath:                ctx.GlobalString(aliasableName(SolcPathFlag.Name, ctx)),
-		AutoDAG:                 ctx.GlobalBool(aliasableName(AutoDAGFlag.Name, ctx)) || ctx.GlobalBool(aliasableName(MiningEnabledFlag.Name, ctx)),
-	}
-
-	if _, ok := ethConf.GasPrice.SetString(ctx.GlobalString(aliasableName(GasPriceFlag.Name, ctx)), 0); !ok {
-		log.Fatalf("malformed %s flag value %q", aliasableName(GasPriceFlag.Name, ctx), ctx.GlobalString(aliasableName(GasPriceFlag.Name, ctx)))
-	}
-	if _, ok := ethConf.GpoMinGasPrice.SetString(ctx.GlobalString(aliasableName(GpoMinGasPriceFlag.Name, ctx)), 0); !ok {
-		log.Fatalf("malformed %s flag value %q", aliasableName(GpoMinGasPriceFlag.Name, ctx), ctx.GlobalString(aliasableName(GpoMinGasPriceFlag.Name, ctx)))
-	}
-	if _, ok := ethConf.GpoMaxGasPrice.SetString(ctx.GlobalString(aliasableName(GpoMaxGasPriceFlag.Name, ctx)), 0); !ok {
-		log.Fatalf("malformed %s flag value %q", aliasableName(GpoMaxGasPriceFlag.Name, ctx), ctx.GlobalString(aliasableName(GpoMaxGasPriceFlag.Name, ctx)))
-	}
-
->>>>>>> 8820c69e
 	// Configure the Whisper service
 	shhEnable = ctx.GlobalBool(aliasableName(WhisperEnabledFlag.Name, ctx))
 
@@ -822,9 +768,17 @@
 	return stackConf, shhEnable
 }
 
-func mustMakeEthConf(ctx *cli.Context, sconf *core.SufficientChainConfig) (*eth.Config) {
+func mustMakeEthConf(ctx *cli.Context, sconf *core.SufficientChainConfig) *eth.Config {
 
 	accman := MakeAccountManager(ctx)
+	passwords := MakePasswordList(ctx)
+
+	accounts := strings.Split(ctx.GlobalString(aliasableName(UnlockedAccountFlag.Name, ctx)), ",")
+	for i, account := range accounts {
+		if trimmed := strings.TrimSpace(account); trimmed != "" {
+			unlockAccount(ctx, accman, trimmed, i, passwords)
+		}
+	}
 
 	ethConf := &eth.Config{
 		ChainConfig:             sconf.ChainConfig,
@@ -882,6 +836,8 @@
 
 	// If external JSON --chainconfig specified.
 	if ctx.GlobalIsSet(aliasableName(UseChainConfigFlag.Name, ctx)) {
+		glog.V(logger.Info).Info(fmt.Sprintf("Using custom chain configuration file: \x1b[32m%s\x1b[39m",
+			filepath.Clean(ctx.GlobalString(aliasableName(UseChainConfigFlag.Name, ctx)))))
 
 		// Returns surely valid suff chain config.
 		config, err := core.ReadExternalChainConfig(ctx.GlobalString(aliasableName(UseChainConfigFlag.Name, ctx)))
@@ -904,15 +860,12 @@
 	config.Name = getChainConfigNameFromContext(ctx)
 	config.ChainConfig = MustMakeChainConfig(ctx).SortForks()
 	config.ParsedBootstrap = MakeBootstrapNodesFromContext(ctx)
-<<<<<<< HEAD
 
 	if isTestMode(ctx) {
 		config.Genesis = core.TestNetGenesis
 	} else {
 		config.Genesis = core.DefaultGenesis
 	}
-=======
->>>>>>> 8820c69e
 
 	return config
 }
