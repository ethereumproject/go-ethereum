--- conflicted
+++ resolved
@@ -231,13 +231,8 @@
 
 // FIXME these should NOT always return true.
 func (ruleSet) IsHomestead(*big.Int) bool { return true }
-<<<<<<< HEAD
-func (ruleSet) IsECIP1045(*big.Int) bool  { return true }
-
-=======
 func (ruleSet) IsECIP1045B(*big.Int) bool { return true }
 func (ruleSet) IsECIP1045C(*big.Int) bool { return true }
->>>>>>> 649abd98
 func (ruleSet) GasTable(*big.Int) *vm.GasTable {
 	return &vm.GasTable{
 		ExtcodeSize:     big.NewInt(700),
