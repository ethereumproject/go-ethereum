--- conflicted
+++ resolved
@@ -234,8 +234,6 @@
 	if err != nil {
 		return nil, fmt.Errorf("invalid tx data %q", dataHex)
 	}
-<<<<<<< HEAD
-=======
 	addr := crypto.PubkeyToAddress(crypto.ToECDSA(key).PublicKey)
 	message := NewMessage(addr, to, data, value, gas, price, nonce)
 	vmenv := NewEnvFromMap(ruleSet, statedb, env, tx)
@@ -245,7 +243,6 @@
 		statedb.RevertToSnapshot(snapshot)
 	}
 	statedb.CommitTo(db, false)
->>>>>>> f5ccbff5
 
 	msg := types.NewMessage(from, to, tx.Nonce, value, gasLimit, tx.GasPrice, data, true)
 	return msg, nil
