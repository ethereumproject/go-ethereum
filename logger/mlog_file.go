// Copyright 2017 The go-ethereum Authors
// This file is part of the go-ethereum library.
//
// The go-ethereum library is free software: you can redistribute it and/or modify
// it under the terms of the GNU Lesser General Public License as published by
// the Free Software Foundation, either version 3 of the License, or
// (at your option) any later version.
//
// The go-ethereum library is distributed in the hope that it will be useful,
// but WITHOUT ANY WARRANTY; without even the implied warranty of
// MERCHANTABILITY or FITNESS FOR A PARTICULAR PURPOSE. See the
// GNU Lesser General Public License for more details.
//
// You should have received a copy of the GNU Lesser General Public License
// along with the go-ethereum library. If not, see <http://www.gnu.org/licenses/>.

// File I/O and registry for mlogs.

package logger

import (
	"bytes"
	"encoding/json"
	"errors"
	"fmt"
	"github.com/ethereumproject/go-ethereum/logger/glog"
	"math/big"
	"os"
	"os/user"
	"path/filepath"
	"runtime"
	"strings"
	"sync"
	"time"
	"github.com/ethereumproject/go-ethereum/common"
)

type mlogFormatT uint

const (
	mLOGPlain mlogFormatT = iota + 1
	mLOGKV
	MLOGJSON
)

var (
	// If non-empty, overrides the choice of directory in which to write logs.
	// See createLogDirs for the full list of possible destinations.
	mLogDir    = new(string)
	mLogFormat = MLOGJSON

	errMLogComponentUnavailable = errors.New("provided component name is unavailable")
	ErrUnkownMLogFormat         = errors.New("unknown mlog format")

	// MLogRegistryAvailable contains all available mlog components submitted by any package
	// with MLogRegisterAvailable.
	MLogRegistryAvailable = make(map[mlogComponent][]*MLogT)
	// MLogRegistryActive contains all registered mlog component and their respective loggers.
	MLogRegistryActive = make(map[mlogComponent]*Logger)
	mlogRegLock        sync.RWMutex

	// Abstract literals (for documentation examples, labels)
	mlogInterfaceExamples = map[string]interface{}{
		"INT":            int(0),
		"BIGINT":         new(big.Int),
		"STRING":         "string",
		"QUOTEDSTRING":   "string with spaces",
		"STRING_OR_NULL": nil,
		"DURATION":       time.Minute + time.Second*3 + time.Millisecond*42,
	}

	MLogStringToFormat = map[string]mlogFormatT{
		"plain": mLOGPlain,
		"kv":    mLOGKV,
		"json":  MLOGJSON,
	}

	// Global var set to false if "--mlog=off", used to simply/
	// speed-up checks to avoid performance penalty if mlog is
	// off.
	isMlogEnabled bool
)

func (f mlogFormatT) String() string {
	switch f {
	case MLOGJSON:
		return "json"
	case mLOGKV:
		return "kv"
	case mLOGPlain:
		return "plain"
	}
	panic(ErrUnkownMLogFormat)
}

// MLogT defines an mlog LINE
type MLogT struct {
	sync.Mutex
	// TODO: can remove these json tags, since we have a custom MarshalJSON fn
	Client *common.ClientSessionIdentityT `json:"cs"`
	Description string        `json:"-"`
	Receiver    string        `json:"receiver"`
	Verb        string        `json:"verb"`
	Subject     string        `json:"subject"`
	Details     []MLogDetailT `json:"details"`
}

// MLogDetailT defines an mlog LINE DETAILS
type MLogDetailT struct {
	Owner string      `json:"owner"`
	Key   string      `json:"key"`
	Value interface{} `json:"value"`
}

// mlogComponent is used as a golang receiver type that can call Send(logLine).
type mlogComponent string

// The following vars and init() essentially duplicate those found in glog_file;
// the reason for the non-DRYness of that is that this allows us flexibility
// as we finalize the spec and format for the mlog lines, allowing customization
// of the establish system if desired, without exporting the vars from glog.
var (
	pid      = os.Getpid()
	program  = filepath.Base(os.Args[0])
	host     = "unknownhost"
	userName = "unknownuser"
)

func init() {
	h, err := os.Hostname()
	if err == nil {
		host = shortHostname(h)
	}

	current, err := user.Current()
	if err == nil {
		userName = current.Username
	}

	// Sanitize userName since it may contain filepath separators on Windows.
	userName = strings.Replace(userName, `\`, "_", -1)
}

// Getters.
func SetMlogEnabled(b bool) bool {
	isMlogEnabled = b
	return isMlogEnabled
}

func MlogEnabled() bool {
	return isMlogEnabled
}

// MLogRegisterAvailable is called for each log component variable from a package/mlog.go file
// as they set up their mlog vars.
// It registers an mlog component as Available.
func MLogRegisterAvailable(name string, lines []*MLogT) mlogComponent {
	c := mlogComponent(name)
	mlogRegLock.Lock()
	for _, l := range lines {
		l.Client = common.ClientSessionIdentity
	}
	MLogRegistryAvailable[c] = lines
	mlogRegLock.Unlock()
	return c
}

// MLogRegisterComponentsFromContext receives a comma-separated string of
// desired mlog components.
// It returns an error if the specified mlog component is unavailable.
// For each available component, the desires mlog components are registered as active,
// creating new loggers for each.
func MLogRegisterComponentsFromContext(s string) error {
	ss := strings.Split(s, ",")
	for _, c := range ss {
		ct := strings.TrimSpace(c)
		if MLogRegistryAvailable[mlogComponent(ct)] != nil {
			MLogRegisterActive(mlogComponent(ct))
			continue
		}
		return fmt.Errorf("%v: '%s'", errMLogComponentUnavailable, ct)
	}
	return nil
}

// MLogRegisterActive registers a component for mlogging.
// Only registered loggers will write to mlog file.
func MLogRegisterActive(component mlogComponent) {
	mlogRegLock.Lock()
	MLogRegistryActive[component] = NewLogger(string(component))
	mlogRegLock.Unlock()
}

// SendMLog writes enabled component mlogs to file if the component is registered active.
func (msg *MLogT) Send(c mlogComponent) {
	mlogRegLock.RLock()
	if l, exists := MLogRegistryActive[c]; exists {
		l.SendFormatted(GetMLogFormat(), 1, msg, c)
	}
	mlogRegLock.RUnlock()
}

<<<<<<< HEAD
func (l *Logger) SendFormatted(format mlogFormatT, level LogLevel, msg *MLogT) {
=======
func (l *Logger) SendFormatted(format mlogFormatT, level LogLevel, msg *MLogT, c mlogComponent) {

>>>>>>> 70751417
	switch format {
	case mLOGKV:
		l.Sendln(level, msg.FormatKV())
	case MLOGJSON:
		logMessageC <- stdMsg{level, string(msg.FormatJSON(c))}
	case mLOGPlain:
		l.Sendln(level, string(msg.FormatPlain()))
	//case MLOGDocumentation:
	// don't handle this because this is just for one-off help/usage printing documentation
	default:
		glog.Fatalf("Unknown mlog format: %v", format)
	}
}

// SetMLogDir sets the mlog directory, into which one mlog file per session
// will be written.
func SetMLogDir(str string) {
	*mLogDir = str
}

func GetMLogDir() string {
	m := *mLogDir
	return m
}

func SetMLogFormat(format mlogFormatT) {
	mLogFormat = format
}

func GetMLogFormat() mlogFormatT {
	return mLogFormat
}

func SetMLogFormatFromString(formatString string) error {
	if f := MLogStringToFormat[formatString]; f < 1 {
		return ErrUnkownMLogFormat
	} else {
		SetMLogFormat(f)
	}
	return nil
}

func createLogDirs() error {
	if *mLogDir != "" {
		return os.MkdirAll(*mLogDir, os.ModePerm)
	}
	return errors.New("createLogDirs received empty string")
}

// shortHostname returns its argument, truncating at the first period.
// For instance, given "www.google.com" it returns "www".
func shortHostname(hostname string) string {
	if i := strings.Index(hostname, "."); i >= 0 {
		return hostname[:i]
	}
	return hostname
}

// logName returns a new log file name containing tag, with start time t, and
// the name for the symlink for tag.
func logName(t time.Time) (name, link string) {
	name = fmt.Sprintf("%s.%s.mlog.%04d%02d%02d-%02d%02d%02d.%d.log",
		program,
		common.GetClientSessionIdentity().String(),
		t.Year(),
		t.Month(),
		t.Day(),
		t.Hour(),
		t.Minute(),
		t.Second(),
		pid)
	return name, program + ".log"
}

// CreateMLogFile creates a new log file and returns the file and its filename, which
// contains tag ("INFO", "FATAL", etc.) and t.  If the file is created
// successfully, create also attempts to update the symlink for that tag, ignoring
// errors.
func CreateMLogFile(t time.Time) (f *os.File, filename string, err error) {

	if e := createLogDirs(); e != nil {
		return nil, "", e
	}

	name, link := logName(t)
	fname := filepath.Join(*mLogDir, name)

	f, e := os.Create(fname)
	if e != nil {
		err = e
		return nil, fname, err
	}

	symlink := filepath.Join(*mLogDir, link)
	os.Remove(symlink)        // ignore err
	os.Symlink(name, symlink) // ignore err

	var buf bytes.Buffer
	fmt.Fprintf(&buf, "Log file created at: %s\n", t.Format("2006/01/02 15:04:05"))
	fmt.Fprintf(&buf, "Running on machine: %s\n", host)
	fmt.Fprintf(&buf, "Binary: Built with %s %s for %s/%s\n", runtime.Compiler, runtime.Version(), runtime.GOOS, runtime.GOARCH)
	cmps := []string{}
	for k := range MLogRegistryActive {
		cmps = append(cmps, string(k))
	}
	fmt.Fprintf(&buf, "Registered components: %v\n", cmps) // no need for fancy formatting
	fmt.Fprintln(&buf, glog.Separator("-"))
	f.Write(buf.Bytes())

	return f, fname, nil
}

func (m *MLogT) placeholderize() {
	placeholderEmpty := "-"
	if m.Receiver == "" {
		m.Receiver = placeholderEmpty
	}
	if m.Subject == "" {
		m.Subject = placeholderEmpty
	}
	if m.Verb == "" {
		m.Verb = placeholderEmpty
	}
}

func (m *MLogT) FormatJSON(c mlogComponent) []byte {
	b, _ := m.MarshalJSON(c)
	return b
}

func (m *MLogT) FormatKV() (out string) {
	m.Lock()
	defer m.Unlock()
	m.placeholderize()
	out = fmt.Sprintf("client=%s %s %s %s", m.Client, m.Receiver, m.Verb, m.Subject)
	for _, d := range m.Details {
		v := fmt.Sprintf("%v", d.Value)
		// quote strings which contains spaces
		if strings.Contains(v, " ") {
			v = fmt.Sprintf(`"%v"`, d.Value)
		}
		out += fmt.Sprintf(" %s=%v", d.EventName(), v)
	}
	return out
}

func (m *MLogT) FormatPlain() (out string) {
	m.Lock()
	defer m.Unlock()
	m.placeholderize()
	out = fmt.Sprintf("%s %s %s %s", m.Client, m.Receiver, m.Verb, m.Subject)
	for _, d := range m.Details {
		v := fmt.Sprintf("%v", d.Value)
		// quote strings which contains spaces
		if strings.Contains(v, " ") {
			v = fmt.Sprintf(`"%v"`, d.Value)
		}
		out += fmt.Sprintf(" %v", v)
	}
	return out
}

func (m *MLogT) MarshalJSON(c mlogComponent) ([]byte, error) {
	m.Lock()
	defer m.Unlock()
	var obj = make(map[string]interface{})
	obj["event"] = m.EventName()
	obj["ts"] = time.Now()
	obj["client"] = m.Client
	obj["component"] = string(c)
	for _, d := range m.Details {
		obj[d.EventName()] = d.Value
	}
	return json.Marshal(obj)
}

func (m *MLogT) FormatJSONExample(c mlogComponent) []byte {
	mm := &MLogT{
		Client: m.Client,
		Receiver: m.Receiver,
		Verb:     m.Verb,
		Subject:  m.Subject,
	}
	var dets []MLogDetailT
	for _, d := range m.Details {
		ex := mlogInterfaceExamples[d.Value.(string)]
		// Type of var not matched to interface example
		if ex == "" {
			continue
		}
		dets = append(dets, MLogDetailT{
			Owner: d.Owner,
			Key:   d.Key,
			Value: ex,
		})
	}
	mm.Details = dets
	b, _ := mm.MarshalJSON(c)
	return b
}

// FormatDocumentation prints wiki-ready documentation for all available component mlog LINES.
// Output should be in markdown.
func (m *MLogT) FormatDocumentation(cmp mlogComponent) (out string) {

	// Get the json example before converting to abstract literal format, eg STRING -> $STRING
	// This keeps the interface example dictionary as a separate concern.
	exJSON := string(m.FormatJSONExample(cmp))

	// Set up arbitrary documentation abstract literal format
	docDetails := []MLogDetailT{}
	for _, d := range m.Details {
		dd := d.AsDocumentation()
		docDetails = append(docDetails, *dd)
	}
	m.Details = docDetails

	exPlain := m.FormatPlain()
	exKV := m.FormatKV()

	t := time.Now()
	lStandardHeaderDateTime := fmt.Sprintf("%4d/%02d/%02d %02d:%02d:%02d",
		t.Year(), t.Month(), t.Day(),
		t.Hour(), t.Minute(), t.Second())
	cmpS := fmt.Sprintf("[%s]", cmp)

	out += fmt.Sprintf(`
#### %s %s %s
%s

__Key value__:
`+"```"+`
%s %s %s
`+"```"+`

__JSON__:
`+"```json"+`
%s
`+"```"+`

__Plain__:
`+"```"+`
%s %s %s
`+"```"+`

_%d detail values_:

`, m.Receiver, m.Verb, m.Subject,
		m.Description,
		lStandardHeaderDateTime,
		cmpS,
		exKV,
		exJSON,
		lStandardHeaderDateTime,
		cmpS,
		exPlain,
		len(m.Details))

	var details string
	for _, d := range m.Details {
		details += fmt.Sprintf("- `%s`: %s\n", d.EventName(), d.Value)
	}
	details += "\n"

	out += details
	return out
}

// EventName implements the JsonMsg interface in case wanting to use existing half-established json logging system
func (m *MLogT) EventName() string {
	r := strings.ToLower(m.Receiver)
	v := strings.ToLower(m.Verb)
	s := strings.ToLower(m.Subject)
	return strings.Join([]string{r, v, s}, ".")
}

func (m *MLogDetailT) EventName() string {
	o := strings.ToLower(m.Owner)
	k := strings.ToLower(m.Key)
	return strings.Join([]string{o, k}, ".")
}

func (m *MLogDetailT) AsDocumentation() *MLogDetailT {
	m.Value = fmt.Sprintf("$%s", m.Value)
	return m
}

// AssignDetails is a setter function for setting values for pre-existing details.
// It accepts a variadic number of empty interfaces.
// If the number of arguments does not match  the number of established details
// for the receiving MLogT, it will fatal error.
// Arguments MUST be provided in the order in which they should be applied to the
// slice of existing details.
func (m *MLogT) AssignDetails(detailVals ...interface{}) *MLogT {
	// Check for congruence between argument length and registered details.
	if len(detailVals) != len(m.Details) {
		glog.Fatal(m.EventName(), "wrong number of details set, want: ", len(m.Details), "got:", len(detailVals))
	}

	m.Lock()
	for i, detailval := range detailVals {
		m.Details[i].Value = detailval
	}
	m.Unlock()

	return m
}<|MERGE_RESOLUTION|>--- conflicted
+++ resolved
@@ -200,12 +200,8 @@
 	mlogRegLock.RUnlock()
 }
 
-<<<<<<< HEAD
-func (l *Logger) SendFormatted(format mlogFormatT, level LogLevel, msg *MLogT) {
-=======
+
 func (l *Logger) SendFormatted(format mlogFormatT, level LogLevel, msg *MLogT, c mlogComponent) {
-
->>>>>>> 70751417
 	switch format {
 	case mLOGKV:
 		l.Sendln(level, msg.FormatKV())
